import re

import numpy as np
import numpy.testing as npt
import pytest

from stem.geometry import Geometry, Point, Line
from stem.utils import Utils
from stem.mesh import Mesh, Element, Node
from stem.globals import ELEMENT_DATA

from tests.utils import TestUtils


class TestUtilsStem:

    def test_check_ndim_nnodes_combinations(self):
        """
        Test the check which checks if the combination of n_dim and n_nodes is valid for a certain element type.
        It checks for valid input, invalid n_dim and invalid n_nodes.

        """

        # successful checks
        Utils.check_ndim_nnodes_combinations(2, 2, {2: [2]}, "test")

        # non valid n_dim
        with pytest.raises(ValueError,
                           match=re.escape(f"Number of dimensions 3 is not supported for failed_test "
                                           f"elements. Supported dimensions are [2].")):
            Utils.check_ndim_nnodes_combinations(3, 2, {2: [2]}, "failed_test")

        # non valid n_nodes for dim
        with pytest.raises(ValueError,
                           match=re.escape(f"In 2 dimensions, only [3, 4, 5] noded failed_test_2 elements "
                                           f"are supported. 2 nodes were provided.")):
            Utils.check_ndim_nnodes_combinations(2, 2, {2: [3, 4, 5]}, "failed_test_2")

    def test_is_clockwise(self):
        """
        Test the check which checks if coordinates are given in clockwise order
        """

        coordinates = [[0, 0], [2, 0], [2, 2], [0, 2]]

        assert not Utils.are_2d_coordinates_clockwise(coordinates=coordinates)
        assert Utils.are_2d_coordinates_clockwise(coordinates=coordinates[::-1])

    def test_is_clockwise_non_convex(self):
        """
        Test the check which checks if coordinates are given in clockwise order for a non-convex polygon

        """

        coordinates = [[0, 0], [2, 0], [2, 2], [1, -1], [0, 2]]

        assert not Utils.are_2d_coordinates_clockwise(coordinates=coordinates)
        assert Utils.are_2d_coordinates_clockwise(coordinates=coordinates[::-1])

    def test_collinearity_2d(self):
        """
        Check collinearity between 3 points in 2D
        """
        p1 = np.array([0, 0])
        p2 = np.array([-2, -1])

        p_test_1 = np.array([2, 1])
        p_test_2 = np.array([-5, 1])

        assert Utils.is_collinear(point=p_test_1, start_point=p1, end_point=p2)
        assert not Utils.is_collinear(point=p_test_2, start_point=p1, end_point=p2)

    def test_collinearity_3d(self):
        """
        Check collinearity between 3 points in 3D
        """

        p1 = np.array([0, 0, 0])
        p2 = np.array([-2, -2, 2])

        p_test_1 = np.array([2, 2, -2])
        p_test_2 = np.array([2, -2, 2])

        assert Utils.is_collinear(point=p_test_1, start_point=p1, end_point=p2)
        assert not Utils.is_collinear(point=p_test_2, start_point=p1, end_point=p2)

    def test_is_in_between_2d(self):
        """
        Check if point is in between other 2 points in 2D
        """

        p1 = np.array([0, 0])
        p2 = np.array([-2, -2])

        p_test_1 = np.array([2, 2])
        p_test_2 = np.array([-1, -1])

        assert not Utils.is_point_between_points(point=p_test_1, start_point=p1, end_point=p2)
        assert Utils.is_point_between_points(point=p_test_2, start_point=p1, end_point=p2)

    def test_is_in_between_3d(self):
        """
        Check if point is in between other 2 points in 3D
        """

        p1 = np.array([0, 0, 0])
        p2 = np.array([-2, -2, 2])

        p_test_1 = np.array([2, 2, -2])
        p_test_2 = np.array([-1, -1, 1])

        assert not Utils.is_point_between_points(point=p_test_1, start_point=p1, end_point=p2)
        assert Utils.is_point_between_points(point=p_test_2, start_point=p1, end_point=p2)

    def test_check_sequence_non_string(self):
        """
        Test assertion of non-string sequence
        """

        assert Utils.is_non_str_sequence([1, 2, 3, 4])
        assert Utils.is_non_str_sequence((1, 2, 3, 4))

        assert not Utils.is_non_str_sequence({"Hello world"})
        assert not Utils.is_non_str_sequence({1: {"a": "A"}, 2: {"b": "B"}})

    def test_chain_sequence(self):
        """
        Test chain of sequences
        """

        # test 1: no conflicts in arguments, merge dictionaries with common keys
        # new keys are added, common keys are expanded
        seq1 = [1, 2, 3, 4]
        seq2 = (100, 200, 300)

        actual_sequence = list(Utils.chain_sequence([seq1, seq2]))
        expected_sequence = [1, 2, 3, 4, 100, 200, 300]

        npt.assert_equal(expected_sequence, actual_sequence)

    def test_merge(self):
        """
        Test merging of dictionaries
        """

        # test 1: no conflicts in arguments, merge dictionaries with common keys
        # new keys are added, common keys are expanded
        dict1a = {1: {"a": "A"}, 2: {"b": "B"}}
        dict1b = {2: {"c": "C"}, 3: {"d": "D"}}

        actual_dict_1 = Utils.merge(dict1a, dict1b)
        expected_dict_1 = {1: {"a": "A"}, 2: {"c": "C", "b": "B"}, 3: {"d": "D"}}

        # expect it raises an error
        TestUtils.assert_dictionary_almost_equal(expected_dict_1, actual_dict_1)

        # test 2: conflicts in arguments, merge common keys argument into a list
        # common keys are expanded into list
        dict2a = {1: {"a": [1, 2, 3]}, 2: {"b": "B"}}
        dict2b = {1: {"a": [5, 6]}, 2: {"b": "D"}, 3: {"d": "D"}}

        # expect it raises an error
        with pytest.raises(ValueError,
                           match="Conflict of merging keys at 2->b. Two non sequence values have been found."):
            Utils.merge(dict2a, dict2b)

        # test 3: conflicts in arguments, merge common keys argument into a list
        # list of lists is preserved into a list of list + 2 extra elements
        # tuple(int) and list(str) are merged into list(str,int)
        dict3a = {1: {"a": [[1, 2, 3]]}, 2: {"b": ["B"]}}
        dict3b = {1: {"a": [5, 6]}, 2: {"b": (1, 2, 3)}, 3: {"d": "D"}}

        actual_dict_3 = Utils.merge(dict3a, dict3b)
        expected_dict_3 = {
            1: {
                "a": [[1, 2, 3], 5, 6]
            },
            2: {
                "b": ["B", 1, 2, 3]
            },
            3: {
                "d": "D"
            },
        }

        TestUtils.assert_dictionary_almost_equal(expected_dict_3, actual_dict_3)

    def test_flip_node_order(self):
        """
        Tests that element node ids are flipped in the right way.
        """

        # define original mesh data

        mesh_data = {
            "ndim": 2,
            "nodes": {
                1: [0, 0, 0],
                2: [1.0, 0, 0],
                3: [1, 1.0, 0],
                4: [0, 1.0, 0],
                5: [0.5, 0.0, 0],
                6: [1, 0.5, 0],
                7: [0.5, 1, 0],
                8: [0, 0.5, 0],
                9: [0.5, 0.5, 0]
            },
            "elements": {
                "QUADRANGLE_4N": {
                    1: [1, 2, 3, 4]
                },
                "QUADRANGLE_8N": {
                    2: [1, 2, 3, 4, 5, 6, 7, 8]
                },
                "TRIANGLE_3N": {
                    3: [1, 2, 3]
                },
                "TRIANGLE_6N": {
                    4: [1, 2, 3, 5, 6, 9]
                },
                "LINE_2N": {
                    5: [1, 2]
                },
                "LINE_3N": {
                    6: [1, 2, 5]
                }
            },
            "physical_groups": {
                "quad_linear": {
                    "ndim": 2,
                    "element_ids": [1],
                    "node_ids": [1, 2, 3, 4],
                    "element_type": "QUADRANGLE_4N",
                },
                "quad_quadr": {
                    "ndim": 2,
                    "element_ids": [2],
                    "node_ids": [1, 2, 3, 4, 5, 6, 7, 8],
                    "element_type": "QUADRANGLE_8N",
                },
                "tri_linear": {
                    "ndim": 2,
                    "element_ids": [3],
                    "node_ids": [1, 2, 3],
                    "element_type": "TRIANGLE_3N",
                },
                "tri_quadr": {
                    "ndim": 2,
                    "element_ids": [4],
                    "node_ids": [1, 2, 3, 5, 6, 9],
                    "element_type": "TRIANGLE_6N",
                },
                "line_linear": {
                    "ndim": 2,
                    "element_ids": [5],
                    "node_ids": [1, 2],
                    "element_type": "LINE_2N",
                },
                "line_quadr": {
                    "ndim": 2,
                    "element_ids": [6],
                    "node_ids": [1, 2, 5],
                    "element_type": "LINE_3N"
                }
            },
        }

        mesh = Mesh(ndim=2)

        for element_name, element in mesh_data["elements"].items():
            for element_id, node_ids in element.items():
                # create element and add to mesh
                mesh.elements[element_id] = Element(element_id, element_name, node_ids)

                # reverse the node order
                Utils.flip_node_order([mesh.elements[element_id]])

        # set expected node ordering per element
        expected_ordering = [
            [2, 1, 4, 3],
            [2, 1, 4, 3, 5, 8, 7, 6],
            [3, 2, 1],
            [3, 2, 1, 9, 6, 5],
            [2, 1],
            [2, 1, 5],
        ]

        for element, expected_nodes_element in zip(list(mesh.elements.values()), expected_ordering):
            np.testing.assert_equal(element.node_ids, expected_nodes_element)

    def test_flip_node_order_exception(self):
        """
        Tests that an exception is raised if a list with different elements is given to flip_node_order.
        """

        with pytest.raises(ValueError, match="All elements should be of the same type."):
            Utils.flip_node_order([Element(1, "LINE_2N", [1, 2]), Element(2, "LINE_3N", [2, 3, 4])])

    def test_is_tetrahedron_4n_edge_defined_outwards(self):
        """
        Tests if the 3-node triangle edge of a 4 node tetrahedron is defined outwards. It checks different orientations
        of the edge element and the body element.

        """

        edge_element = Element(1, "TRIANGLE_3N", [1, 2, 3])
        edge_element_reversed = Element(1, "TRIANGLE_3N", [3, 2, 1])
        body_element = Element(2, "TETRAHEDRON_4N", [1, 2, 3, 4])
        body_element_mirrored = Element(2, "TETRAHEDRON_4N", [1, 2, 3, 5])

        nodes = {1: [0, 0, 0], 2: [1.0, 0, 0], 3: [1, 1.0, 0], 4: [0, 0.0, 1.0], 5: [0.0, 0.0, -1.0]}

        # check if edge is defined outwards in both node orders of edge element
        assert not Utils.is_volume_edge_defined_outwards(edge_element, body_element, nodes)
        assert Utils.is_volume_edge_defined_outwards(edge_element_reversed, body_element, nodes)

        # check if edge is defined outwards in both node orders of edge element and a mirrored body element
        assert Utils.is_volume_edge_defined_outwards(edge_element, body_element_mirrored, nodes)
        assert not Utils.is_volume_edge_defined_outwards(edge_element_reversed, body_element_mirrored, nodes)

    def test_is_tetrahedron_10n_edge_defined_outwards(self):
        """
        Tests if the 6-node triangle edge of a 10 node tetrahedron is defined outwards. It checks different orientations
        of the edge element and the body element.

        """

        edge_element = Element(1, "TRIANGLE_6N", [1, 2, 3, 5, 6, 7])
        edge_element_reversed = Element(1, "TRIANGLE_6N", [3, 2, 1, 7, 6, 5])

        body_element = Element(2, "TETRAHEDRON_10N", [1, 2, 3, 4, 5, 6, 7, 8, 9, 10])
        body_element_mirrored = Element(2, "TETRAHEDRON_10N", [1, 2, 3, 11, 5, 6, 7, 12, 9, 13])

        nodes = {
            1: [0, 0, 0],
            2: [1.0, 0, 0],
            3: [0.0, 1.0, 0],
            4: [0, 0.0, 1.0],  # vertices
            5: [0.5, 0.0, 0.0],
            6: [0.5, 0.5, 0.0],
            7: [0.0, 5.0, 0.0],  # x-y plane midpoints
            8: [0.0, 0.0, 0.5],
            9: [0.0, 0.5, 0.5],  # new x-z plane midpoints
            10: [0.5, 0.0, 0.5],  # new y-z plane midpoint
            11: [0.0, 0.0, -1.0],
            12: [0.0, 0.0, -0.5],
            13: [0.5, 0.0, -0.5]
        }  # mirrored y-z plane points

        # check if edge is defined outwards in both node orders of edge element
        assert not Utils.is_volume_edge_defined_outwards(edge_element, body_element, nodes)
        assert Utils.is_volume_edge_defined_outwards(edge_element_reversed, body_element, nodes)

        # check if edge is defined outwards in both node orders of edge element and a mirrored body element
        assert Utils.is_volume_edge_defined_outwards(edge_element, body_element_mirrored, nodes)
        assert not Utils.is_volume_edge_defined_outwards(edge_element_reversed, body_element_mirrored, nodes)

    def test_is_hexahedron_8n_edge_defined_outwards(self):
        """
        Tests if the 4-node quad edge of a 8 node hexahedron is defined outwards. It checks different orientations
        of the edge element and the body element.

        """

        edge_element = Element(1, "QUADRANGLE_4N", [1, 2, 3, 4])
        edge_element_reversed = Element(1, "QUADRANGLE_4N", [4, 3, 2, 1])

        body_element = Element(2, "HEXAHEDRON_8N", [1, 2, 3, 4, 5, 6, 7, 8])
        body_element_mirrored = Element(2, "HEXAHEDRON_8N", [1, 2, 3, 4, 9, 10, 11, 12])

        nodes = {
            1: [0, 0, 0],
            2: [1.0, 0, 0],
            3: [1, 1.0, 0],
            4: [0, 1.0, 0],
            5: [0, 0, 1.0],
            6: [1, 0, 1.0],
            7: [1, 1, 1],
            8: [0, 1, 1],
            9: [0.0, 0.0, -1],
            10: [1.0, 0.0, -1],
            11: [1, 1, -1],
            12: [0.0, 1, -1]
        }

        # check if edge is defined outwards in both node orders of edge element
        assert not Utils.is_volume_edge_defined_outwards(edge_element, body_element, nodes)
        assert Utils.is_volume_edge_defined_outwards(edge_element_reversed, body_element, nodes)

        # check if edge is defined outwards in both node orders of edge element and a mirrored body element
        assert Utils.is_volume_edge_defined_outwards(edge_element, body_element_mirrored, nodes)
        assert not Utils.is_volume_edge_defined_outwards(edge_element_reversed, body_element_mirrored, nodes)

    @pytest.mark.skip("Hexahedron 20n is not correctly implemented yet.")
    def test_is_hexahedron_20n_edge_defined_outwards(self):
        """
        Tests if the 8-node quad edge of a 20 node hexahedron is defined outwards. It checks different orientations
        of the edge element and the body element.

        """

        edge_element_1 = Element(1, "QUADRANGLE_8N", [1, 2, 3, 4, 9, 12, 14, 10])
        edge_element_1_reversed = Element(1, "QUADRANGLE_8N", [4, 3, 2, 1, 10, 14, 12, 9])

        body_element = Element(2, "HEXAHEDRON_20N",
                               [1, 2, 3, 4, 5, 6, 7, 8, 9, 10, 11, 12, 13, 14, 15, 16, 17, 18, 19, 20])

        body_element_mirrored = Element(2, "HEXAHEDRON_20N",
                                        [1, 2, 3, 4, 21, 22, 23, 24, 9, 10, 25, 12, 26, 14, 27, 28, 29, 32, 30, 31])

        nodes = {
            1: [0, 0, 0],
            2: [1.0, 0, 0],
            3: [1, 1.0, 0],
            4: [0, 1.0, 0],
            5: [0, 0, 1.0],
            6: [1, 0, 1.0],
            7: [1, 1, 1],
            8: [0, 1, 1],
            9: [0.5, 0.0, 0],
            12: [1.0, 0.5, 0.0],
            14: [0.5, 1, 0],
            10: [0, 0.5, 0.0],
            11: [0, 0, 0.5],
            13: [1, 0, 0.5],
            15: [1, 1, 0.5],
            16: [0, 1, 0.5],
            17: [0.5, 0.0, 1],
            19: [1, 0.5, 1],
            20: [0.5, 1, 1],
            18: [0, 0.5, 1],
            21: [0, 0, -1.0],
            22: [1, 0, -1.0],
            23: [1, 1, -1],
            24: [0, 1, -1],  # mirrored vertices
            25: [0, 0, -0.5],
            26: [1, 0, -0.5],
            27: [1, 1, -0.5],
            28: [0, 1, -0.5],  # mirrored midpoints
            29: [0.5, 0.0, -1],
            30: [1, 0.5, -1],
            31: [0.5, 1, -1],
            32: [0, 0.5, -1]
        }  # mirrored midpoints

        # check if edge is defined outwards in both node orders of edge element
        assert not Utils.is_volume_edge_defined_outwards(edge_element_1, body_element, nodes)
        assert Utils.is_volume_edge_defined_outwards(edge_element_1_reversed, body_element, nodes)

        # check if edge is defined outwards in both node orders of edge element and a mirrored body element
        assert Utils.is_volume_edge_defined_outwards(edge_element_1, body_element_mirrored, nodes)
        assert not Utils.is_volume_edge_defined_outwards(edge_element_1_reversed, body_element_mirrored, nodes)

    def test_is_volume_edge_defined_outwards_exceptions(self):
        """
        Tests exceptions of is_volume_edge_defined_outwards

        """

        edge_element_1 = Element(1, "LINE_2N", [1, 2])
        edge_element_2 = Element(2, "TRIANGLE_3N", [1, 2, 3])
        edge_element_3 = Element(3, "TRIANGLE_3N", [1, 2, 5])

        body_element_1 = Element(3, "TETRAHEDRON_4N", [1, 2, 3, 4])
        body_element_2 = Element(4, "TRIANGLE_3N", [1, 2, 3])

        nodes = {1: [0, 0, 0], 2: [1.0, 0, 0], 3: [1, 1.0, 0], 4: [0, 0.0, 1.0], 5: [0.0, 0.0, -1.0]}

        # expected raise as edge element is not a 2D element
        with pytest.raises(ValueError, match="Edge element should be a 2D element."):
            Utils.is_volume_edge_defined_outwards(edge_element_1, body_element_1, nodes)

        # expected raise as body element is not 3D
        with pytest.raises(ValueError, match="Body element should be a 3D element."):
            Utils.is_volume_edge_defined_outwards(edge_element_2, body_element_2, nodes)

        # expected raise as not all nodes of edge element are in body element
        with pytest.raises(ValueError, match="All nodes of the edge element should be part of the body element."):
            Utils.is_volume_edge_defined_outwards(edge_element_3, body_element_1, nodes)

    def test_create_sigmoid_tiny_expr(self):
        """
        Test the creation of the sigmoid function tiny expr, which can be evaluated in c++

        """

        # define input values
        start_time = 5
        dt_slope = 3
        final_value = -10000
        initial_value = -3000

        # define time vector, note that it is required for the test that this variable is called "t"
        t = np.linspace(start_time, start_time + dt_slope, 10)

        # get full sigmoid function
        full_function = Utils.create_sigmoid_tiny_expr(start_time, dt_slope, initial_value, final_value, False)

        # get half sigmoid function
        half_function = Utils.create_sigmoid_tiny_expr(start_time, dt_slope, initial_value, final_value, True)

        # replace e^ with np.exp, such that python can evaluate the string
        python_full_func_str = full_function.replace(r"e^", "np.exp")
        python_half_func_str = half_function.replace(r"e^", "np.exp")

        # evaluate string
        full_eval = eval(python_full_func_str)
        half_eval = eval(python_half_func_str)

        # define expected functions
        expected_half_eval = ((1 / (1 + np.exp(-6 / dt_slope * (t - start_time))) - 0.5) *
                              (final_value - initial_value) * 2 + initial_value)
        expected_full_eval = ((1 / (1 + np.exp(-12 / dt_slope * (t - dt_slope / 2 - start_time)))) *
                              (final_value - initial_value) + initial_value)

        # check if expected and actual results are almost equal
        np.testing.assert_almost_equal(full_eval, expected_full_eval)
        np.testing.assert_almost_equal(half_eval, expected_half_eval)

    def test_create_box_tiny_expr(self):
        """
        Test the creation of the box function tiny expr, which can be evaluated in c++

        """

        transition_parameter = 1e10
        start_peak = 1
        end_peak = 5
        peak_value = 1e7
        base_value = 1e5

        # call function
        tiny_expr = Utils.create_box_tiny_expr(transition_parameter, start_peak, end_peak, peak_value, base_value)

        # replace tanh with np.tanh, such that python can evaluate the string
        python_func_str = tiny_expr.replace("tanh", "np.tanh")

        # evaluate string
        x_values = np.linspace(0, 10, 1000)
        calculated_values = [eval(python_func_str.replace("x", str(x))) for x in x_values]

        # define expected values
        expected_values = [peak_value if start_peak <= x <= end_peak else base_value for x in x_values]

        # check if expected and actual results are almost equal
        npt.assert_almost_equal(calculated_values, expected_values)

        # check if error is raised when start peak is larger than end peak
        with pytest.raises(ValueError, match="Start peak should be smaller than end peak."):
            Utils.create_box_tiny_expr(transition_parameter, end_peak, start_peak, peak_value, base_value)

<<<<<<< HEAD
=======
        # check if error is raised when variable name is not allowed
        with pytest.raises(ValueError, match="Variable should be either 'x', 'y', 'z' or 't'."):
            Utils.create_box_tiny_expr(transition_parameter, start_peak, end_peak, peak_value, base_value, "14")

>>>>>>> 4362cf1c
    def test_check_lines_geometry_are_path(self):
        """
        Tests that the lines in a geometry are connected and aligned along one path (no branching)

        """

        # None object passed (geometry not initialised)
        msg = "No geometry has been provided."
        with pytest.raises(ValueError, match=msg):
            Utils.check_lines_geometry_are_path(None)

        geo1 = Geometry()

        # test undefined lines in geometry (empty)
        msg = "The geometry doesn't contain lines to check."
        with pytest.raises(ValueError, match=msg):
            Utils.check_lines_geometry_are_path(geo1)

        # test normal path
        geo1.points = {
            1: Point.create([0, 0, 0], 1),
            2: Point.create([0.5, 0, 0], 2),
            3: Point.create([1, 0, 0], 3),
            4: Point.create([1.5, 1, 0], 4)
        }

        geo1.lines = {
            1: Line.create([1, 2], 1),
            2: Line.create([2, 3], 2),
            3: Line.create([3, 4], 3),
        }

        # assert geometry is aligned on a path
        assert Utils.check_lines_geometry_are_path(geo1)
        # test for discontinuities
        geo2 = Geometry()

        geo2.points = {
            1: Point.create([0, 0, 0], 1),
            2: Point.create([0.5, 0, 0], 2),
            3: Point.create([1, 0, 0], 3),
            4: Point.create([1.5, 1, 0], 4)
        }

        geo2.lines = {
            1: Line.create([1, 2], 1),
            3: Line.create([3, 4], 3),
        }

        # assert path are disconnected  (not a path)
        assert not Utils.check_lines_geometry_are_path(geo2)

        # test for loops
        geo3 = Geometry()

        geo3.points = {
            1: Point.create([0, 0.5, 0], 1),
            2: Point.create([0.5, 0.5, 0], 2),
            3: Point.create([1, 0.5, 0], 3),
            4: Point.create([0.5, 1, 0], 4),
            5: Point.create([0.5, 0, 0], 5)
        }

        geo3.lines = {
            1: Line.create([1, 2], 1),
            2: Line.create([2, 3], 2),
            3: Line.create([3, 4], 3),
            4: Line.create([4, 2], 4),
            5: Line.create([2, 5], 5)
        }

        # assert loop is present (not a path)
        assert not Utils.check_lines_geometry_are_path(geo3)

        # test for loops
        geo4 = Geometry()

        geo4.points = {
            1: Point.create([0, 0, 0], 1),
            2: Point.create([0, 1, 0], 2),
            3: Point.create([1, 0, 0], 3),
            4: Point.create([-1, 0, 0], 4)
        }

        geo4.lines = {1: Line.create([1, 2], 1), 2: Line.create([1, 3], 2), 3: Line.create([1, 4], 3)}

        # assert branching point is present (not a path)
        assert not Utils.check_lines_geometry_are_path(geo4)

    def test_is_point_aligned_and_between_any_of_points(self):
        """
        Checks that any of the points is aligned with at least one of the points in a list of pairs of
        coordinates.
        """
        point_coordinates = [[(0.0, 0, 0), (1, 0, 0)], [(1, 0, 0), (2, 0, 0)], [(2, 0, 0), (4, 0, 0)]]

        origin_correct = (0.5, 0, 0)
        origin_wrong = (3, 1, 0)

        # check that the function returns true for correct definition of points/origin
        assert Utils.is_point_aligned_and_between_any_of_points(point_coordinates, origin_correct)

        # check that the function returns false for incorrect definition of points/origin
        assert not Utils.is_point_aligned_and_between_any_of_points(point_coordinates, origin_wrong)

    def test_replace_extension(self):
        """
        Tests that the extension of a filename is replaced correctly.

        """
        filename1 = "outputfile"
        filename2 = "outputfile.csv"
        filename3 = "outputfile.tmp.csv"

        desired_filename = "outputfile.json"

        assert Utils.replace_extensions(filename1, ".json") == desired_filename
        assert Utils.replace_extensions(filename2, ".json") == desired_filename
        assert Utils.replace_extensions(filename3, ".json") == desired_filename

    def test_find_nodes_close_to_geometry_points(self):
        """
        Tests that nodes close to given geometry points are correctly identified.

        """

        # define geometry
        geometry = Geometry()
        geometry.points = {1: Point.create([1, 0, 0], 1), 2: Point.create([3, 0, 0], 2), 3: Point.create([5, 0, 0], 3)}

        # define mesh
        mesh = Mesh(ndim=2)
        mesh.nodes = {
            1: Node(id=1, coordinates=[1, 0, 0]),
            2: Node(id=2, coordinates=[2, 0, 0]),
            3: Node(id=3, coordinates=[3, 0, 0]),
            4: Node(id=4, coordinates=[4, 0, 0]),
            5: Node(id=5, coordinates=[5, 0, 0])
        }
        expected_ids = [1, 3, 5]
        actual_ids = Utils.find_node_ids_close_to_geometry_nodes(mesh=mesh, geometry=geometry)

        np.testing.assert_equal(actual=actual_ids, desired=expected_ids)

    def test_find_first_three_non_collinear_points_in_polygon(self):
        """
        Checks that the first non-collinear points are retrieved correctly
        """

        polygon = [(0, 0, 0), (0.5, 0, 0), (1, 0, 0), (2, 0, 0), (0, 1, 0), (0.5, 0.5, 0)]

        # 3rd and 4th points are collinear, thus discarded
        expected_first_three_points = [(0, 0, 0), (0.5, 0, 0), (0, 1, 0)]
        actual_first_three_points = Utils.find_first_three_non_collinear_points(polygon)

        npt.assert_equal(expected_first_three_points, actual_first_three_points)

        # test that raises an error if 2 points are given
        msg = "Less than 3 points are provided."
        with pytest.raises(ValueError, match=msg):
            Utils.find_first_three_non_collinear_points(points=[(0, 0, 0), (1, 0, 0)])

        # test that None is returned if points are collinear
        assert Utils.find_first_three_non_collinear_points(points=[(0, 0, 0), (0.5, 0.5, 0), (1, 1, 0)]) is None

    def test_is_polygon_planar(self):
        """
        Checks whether points in a polygon lie on the same plane, also for trivial 2d points.
        """

        planar_polygon_3n = [(0, 0, 0), (1, 0, 0), (0, 1, 0)]
        planar_polygon_4n = [(0, 0, 0), (1, 0, 0), (0, 1, 0), (0.5, 0.5, 0)]
        non_planar_polygon_4n = [(0, 0, 0), (1, 0, 0), (0, 1, 0), (0.5, 0.5, 1)]

        assert Utils.is_polygon_planar(polygon_points=planar_polygon_3n)
        assert Utils.is_polygon_planar(polygon_points=planar_polygon_4n)
        assert not Utils.is_polygon_planar(polygon_points=non_planar_polygon_4n)

        msg = "Less than 3 points are given, the shape is not a polygon."
        with pytest.raises(ValueError, match=msg):
            Utils.is_polygon_planar(polygon_points=[(0, 0, 0), (1, 0, 0)])

        # error is raised if points in the polygon are collinear
        msg = "All the points in the polygon are collinear."
        with pytest.raises(ValueError, match=msg):
            Utils.is_polygon_planar(polygon_points=[(0, 0, 0), (0.5, 0, 0), (1, 0, 0)])

        # assert this also works for 2d polygons (trivial)
        planar_polygon_2d = [(0, 0), (1, 0), (0, 1)]
        assert Utils.is_polygon_planar(polygon_points=planar_polygon_2d)

    def test_is_point_coplanar_to_polygon(self):
        """
        Check if point in a polygon lie on the same plane
        """

        polygon = [(0, 0, 0), (1, 0, 0), (0, 1, 0)]

        coplanar_point = (0.5, 0.5, 0)
        non_coplanar_point = (0.5, 0.5, 1)

        assert Utils.is_point_coplanar_to_polygon(polygon_points=polygon, point=coplanar_point)
        assert not Utils.is_point_coplanar_to_polygon(polygon_points=polygon, point=non_coplanar_point)

        # error is raised if points in the polygon are collinear
        msg = "All the points in the polygon are collinear."
        with pytest.raises(ValueError, match=msg):
            Utils.is_point_coplanar_to_polygon(polygon_points=[(0, 0, 0), (0.5, 0, 0), (1, 0, 0)],
                                               point=non_coplanar_point)

    def test_validation_coordinates(self):
        """
        Test that validation raises and error if the points are not correctly specified.

        """

        # test inputs for numpy arrays:
        # test for 2D-array, correct number of coordinates (shape 3,2)
        Utils.validate_coordinates(np.zeros((2, 3)))

        # test for incorrect number of coordinates in array (shape 3,2)
        with pytest.raises(ValueError, match=f"Coordinates should be 3D but 2 coordinates were given."):
            Utils.validate_coordinates(np.zeros((3, 2)))

        # test for incorrect number of dimension in array (1-D array)
        with pytest.raises(ValueError, match=f"Coordinates are not a sequence of a sequence or a 2D array."):
            Utils.validate_coordinates(np.arange(3))

        # test inputs for sequence of floats:
        # test for incorrect number of coordinates
        with pytest.raises(ValueError, match=f"Coordinates should be 3D but 4 coordinates were given."):
            Utils.validate_coordinates([(0.0, 0.0, 0.0, 4.0)])

        # test for incorrect type (Sequence of float instead of Sequence[Sequence[float]])
        with pytest.raises(ValueError, match="Coordinates are not a sequence of a sequence or a 2D array."):
            Utils.validate_coordinates([0.0, 0.0, 0.0])
            Utils.validate_coordinates([0.0, 0.0, 0.0])

        # test for nan numbers
        with pytest.raises(ValueError,
                           match=f"Coordinates should be a sequence of sequence of real numbers, "
                           f"but nan was given."):
            Utils.validate_coordinates([(0.0, 0.0, 0.0), (0.0, np.nan, 0.0)])

        # test for inf numbers
        with pytest.raises(ValueError,
                           match=f"Coordinates should be a sequence of sequence of real numbers, "
                           f"but inf was given."):
            Utils.validate_coordinates([(0.0, 0.0, 0.0), (0.0, np.inf, 0.0)])

        # test for complex numbers, different error messages for different python versions and operating systems
        message_option_1 = f"can't convert complex to float"
        message_option_2 = f"float() argument must be a string or a real number, not 'complex'"

        with pytest.raises(TypeError, match=f"{message_option_1}|{re.escape(message_option_2)}"):
            Utils.validate_coordinates([(0.0, 0.0, 0.0), (0.0, 1j, 0.0)])

        # test for strings
        with pytest.raises(ValueError, match=f"could not convert string to float: 'test'"):
            Utils.validate_coordinates([(0.0, 0.0, 0.0), (0.0, "test", 0.0)])<|MERGE_RESOLUTION|>--- conflicted
+++ resolved
@@ -549,13 +549,10 @@
         with pytest.raises(ValueError, match="Start peak should be smaller than end peak."):
             Utils.create_box_tiny_expr(transition_parameter, end_peak, start_peak, peak_value, base_value)
 
-<<<<<<< HEAD
-=======
         # check if error is raised when variable name is not allowed
         with pytest.raises(ValueError, match="Variable should be either 'x', 'y', 'z' or 't'."):
             Utils.create_box_tiny_expr(transition_parameter, start_peak, end_peak, peak_value, base_value, "14")
 
->>>>>>> 4362cf1c
     def test_check_lines_geometry_are_path(self):
         """
         Tests that the lines in a geometry are connected and aligned along one path (no branching)
