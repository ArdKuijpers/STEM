
Begin Properties 1
End Properties


Begin Properties 2
End Properties


Begin Properties 3
End Properties


Begin Properties 4
End Properties


Begin Table 1 TIME VALUE
   0.0000   0.0000
   0.5000   5.0000
   1.0000   10.0000
   1.5000   5.0000
   2.0000   0.0000
   2.5000   0.0000
End Table


Begin Table 2 TIME VALUE
   0.0000   0.0000
   0.5000   -5.0000
   1.0000   -10.0000
   1.5000   -5.0000
   2.0000   0.0000
   2.5000   0.0000
End Table


Begin Nodes
  1   0.0000000000  0.0000000000  0.0000000000
  2   1.0000000000  0.0000000000  0.0000000000
  3   1.0000000000  1.0000000000  0.0000000000
  4   0.0000000000  1.0000000000  0.0000000000
  5   0.5000000000  0.0000000000  0.0000000000
  6   0.5000000000  0.5000000000  0.0000000000
  7   0.5000000000  1.0000000000  0.0000000000
  8   1.0000000000  0.2000000000  0.0000000000
  9   1.0000000000  0.4000000000  0.0000000000
  10   1.0000000000  0.6000000000  0.0000000000
  11   1.0000000000  0.8000000000  0.0000000000
  12   0.0000000000  0.8000000000  0.0000000000
  13   0.0000000000  0.6000000000  0.0000000000
  14   0.0000000000  0.4000000000  0.0000000000
  15   0.0000000000  0.2000000000  0.0000000000
  16   0.5000000000  0.1666666667  0.0000000000
  17   0.5000000000  0.3333333333  0.0000000000
  18   0.5000000000  0.6666666667  0.0000000000
  19   0.5000000000  0.8333333333  0.0000000000
  20   0.3333333333  1.0000000000  0.0000000000
  21   0.1666666667  1.0000000000  0.0000000000
  22   0.1666666667  0.0000000000  0.0000000000
  23   0.3333333333  0.0000000000  0.0000000000
  24   0.8333333333  1.0000000000  0.0000000000
  25   0.6666666667  1.0000000000  0.0000000000
  26   0.6666666667  0.0000000000  0.0000000000
  27   0.8333333333  0.0000000000  0.0000000000
  28   0.3573897666  0.2480603456  0.0000000000
  29   0.3573897666  0.7519396544  0.0000000000
  30   0.1751493067  0.5000000000  0.0000000000
  31   0.1788933437  0.7108905674  0.0000000000
  32   0.1788933437  0.2891094326  0.0000000000
  33   0.3445158083  0.4089727408  0.0000000000
  34   0.3426580375  0.5897449382  0.0000000000
  35   0.2548625221  0.8693452565  0.0000000000
  36   0.2548625221  0.1306547435  0.0000000000
  37   0.3788401226  0.1211598774  0.0000000000
  38   0.3788401226  0.8788401226  0.0000000000
  39   0.1200845065  0.8760471648  0.0000000000
  40   0.1200845065  0.1239528352  0.0000000000
  41   0.6426102334  0.7519396544  0.0000000000
  42   0.6426102334  0.2480603456  0.0000000000
  43   0.8248506933  0.5000000000  0.0000000000
  44   0.8211066563  0.2891094326  0.0000000000
  45   0.8211066563  0.7108905674  0.0000000000
  46   0.6554841917  0.4089727408  0.0000000000
  47   0.6573419625  0.5897449382  0.0000000000
  48   0.7451374779  0.8693452565  0.0000000000
  49   0.7451374779  0.1306547435  0.0000000000
  50   0.6211598774  0.1211598774  0.0000000000
  51   0.6211598774  0.8788401226  0.0000000000
  52   0.8799154935  0.8760471648  0.0000000000
  53   0.8799154935  0.1239528352  0.0000000000
End Nodes


Begin Elements UPwSmallStrainElement2D3N
  29  1  30 34 31
  30  1  32 33 30
  31  1  28 33 32
  32  1  31 34 29
  33  1  33 34 30
  34  1  14 30 13
  35  1  30 31 13
  36  1  14 32 30
  37  1  32 36 28
  38  1  29 35 31
  39  1  15 32 14
  40  1  13 31 12
  41  1  19 29 18
  42  1  17 28 16
  43  1  6 33 17
  44  1  18 34 6
  45  1  32 40 36
  46  1  35 39 31
  47  1  6 34 33
  48  1  17 33 28
  49  1  29 34 18
  50  1  12 39 4
  51  1  1 40 15
  52  1  23 36 22
  53  1  21 35 20
  54  1  7 38 19
  55  1  5 37 23
  56  1  16 37 5
  57  1  20 38 7
  58  1  31 39 12
  59  1  15 40 32
  60  1  22 40 1
  61  1  4 39 21
  62  1  19 38 29
  63  1  28 37 16
  64  1  23 37 36
  65  1  35 38 20
  66  1  36 40 22
  67  1  21 39 35
  68  1  29 38 35
  69  1  36 37 28
  70  1  44 46 43
  71  1  43 47 45
  72  1  45 47 41
  73  1  42 46 44
  74  1  46 47 43
  75  1  9 43 10
  76  1  43 45 10
  77  1  9 44 43
  78  1  41 48 45
  79  1  44 49 42
  80  1  8 44 9
  81  1  10 45 11
  82  1  18 47 6
  83  1  17 42 16
  84  1  19 41 18
  85  1  6 46 17
  86  1  44 53 49
  87  1  48 52 45
  88  1  6 47 46
  89  1  17 46 42
  90  1  41 47 18
  91  1  2 53 8
  92  1  11 52 3
  93  1  24 48 25
  94  1  26 49 27
  95  1  7 51 19
  96  1  25 51 7
  97  1  5 50 26
  98  1  16 50 5
  99  1  45 52 11
  100  1  8 53 44
  101  1  27 53 2
  102  1  3 52 24
  103  1  42 50 16
  104  1  19 51 41
  105  1  48 51 25
  106  1  26 50 49
  107  1  24 52 48
  108  1  49 53 27
  109  1  49 50 42
  110  1  41 51 48
End Elements


Begin Conditions LineLoadCondition2D2N
<<<<<<< HEAD
  17  1  7 20
  18  1  20 21
  19  1  21 4
  23  1  24 3
  24  1  25 24
  25  1  7 25
=======
  1  1  3 4
>>>>>>> efd8753d
End Conditions


Begin Conditions LineLoadCondition2D2N
<<<<<<< HEAD
  20  2  1 22
  21  2  22 23
  22  2  23 5
  26  2  26 5
  27  2  27 26
  28  2  2 27
=======
  2  2  1 2
>>>>>>> efd8753d
End Conditions


Begin Conditions LineLoadCondition2D2N
<<<<<<< HEAD
  6  3  4 12
  7  3  12 13
  8  3  13 14
  9  3  14 15
  10  3  15 1
=======
  3  3  4 1
>>>>>>> efd8753d
End Conditions


Begin Conditions LineLoadCondition2D2N
<<<<<<< HEAD
  1  4  8 2
  2  4  9 8
  3  4  10 9
  4  4  11 10
  5  4  3 11
=======
  4  4  2 3
>>>>>>> efd8753d
End Conditions


Begin SubModelPart soil1
  Begin SubModelPartTables
  End SubModelPartTables
  Begin SubModelPartNodes
  1
  2
  3
  4
  5
  6
  7
  8
  9
  10
  11
  12
  13
  14
  15
  16
  17
  18
  19
  20
  21
  22
  23
  24
  25
  26
  27
  28
  29
  30
  31
  32
  33
  34
  35
  36
  37
  38
  39
  40
  41
  42
  43
  44
  45
  46
  47
  48
  49
  50
  51
  52
  53
  End SubModelPartNodes
  Begin SubModelPartElements
  29
  30
  31
  32
  33
  34
  35
  36
  37
  38
  39
  40
  41
  42
  43
  44
  45
  46
  47
  48
  49
  50
  51
  52
  53
  54
  55
  56
  57
  58
  59
  60
  61
  62
  63
  64
  65
  66
  67
  68
  69
  70
  71
  72
  73
  74
  75
  76
  77
  78
  79
  80
  81
  82
  83
  84
  85
  86
  87
  88
  89
  90
  91
  92
  93
  94
  95
  96
  97
  98
  99
  100
  101
  102
  103
  104
  105
  106
  107
  108
  109
  110
  End SubModelPartElements
End SubModelPart


Begin SubModelPart load_top
  Begin SubModelPartTables
  1
  End SubModelPartTables
  Begin SubModelPartNodes
  3
  4
  7
  20
  21
  24
  25
  End SubModelPartNodes
  Begin SubModelPartConditions
<<<<<<< HEAD
  17
  18
  19
  23
  24
  25
=======
  1
>>>>>>> efd8753d
  End SubModelPartConditions
End SubModelPart


Begin SubModelPart load_bottom
  Begin SubModelPartTables
  1
  End SubModelPartTables
  Begin SubModelPartNodes
  1
  2
  5
  22
  23
  26
  27
  End SubModelPartNodes
  Begin SubModelPartConditions
<<<<<<< HEAD
  20
  21
  22
  26
  27
  28
=======
  2
>>>>>>> efd8753d
  End SubModelPartConditions
End SubModelPart


Begin SubModelPart load_left
  Begin SubModelPartTables
  2
  End SubModelPartTables
  Begin SubModelPartNodes
  1
  4
  12
  13
  14
  15
  End SubModelPartNodes
  Begin SubModelPartConditions
<<<<<<< HEAD
  6
  7
  8
  9
  10
=======
  3
>>>>>>> efd8753d
  End SubModelPartConditions
End SubModelPart


Begin SubModelPart load_right
  Begin SubModelPartTables
  2
  End SubModelPartTables
  Begin SubModelPartNodes
  2
  3
  8
  9
  10
  11
  End SubModelPartNodes
  Begin SubModelPartConditions
<<<<<<< HEAD
  1
  2
  3
  4
  5
=======
  4
>>>>>>> efd8753d
  End SubModelPartConditions
End SubModelPart


Begin SubModelPart no_displacement
  Begin SubModelPartTables
  End SubModelPartTables
  Begin SubModelPartNodes
  1
  2
  5
  22
  23
  26
  27
  End SubModelPartNodes
End SubModelPart


Begin SubModelPart test_output_part
  Begin SubModelPartTables
  End SubModelPartTables
  Begin SubModelPartNodes
  5
  6
  7
  End SubModelPartNodes
End SubModelPart


Begin SubModelPart soil1_young_modulus
  Begin SubModelPartTables
  End SubModelPartTables
  Begin SubModelPartNodes
  1
  2
  3
  4
  5
  6
  7
  8
  9
  10
  11
  12
  13
  14
  15
  16
  17
  18
  19
  20
  21
  22
  23
  24
  25
  26
  27
  28
  29
  30
  31
  32
  33
  34
  35
  36
  37
  38
  39
  40
  41
  42
  43
  44
  45
  46
  47
  48
  49
  50
  51
  52
  53
  End SubModelPartNodes
  Begin SubModelPartElements
  29
  30
  31
  32
  33
  34
  35
  36
  37
  38
  39
  40
  41
  42
  43
  44
  45
  46
  47
  48
  49
  50
  51
  52
  53
  54
  55
  56
  57
  58
  59
  60
  61
  62
  63
  64
  65
  66
  67
  68
  69
  70
  71
  72
  73
  74
  75
  76
  77
  78
  79
  80
  81
  82
  83
  84
  85
  86
  87
  88
  89
  90
  91
  92
  93
  94
  95
  96
  97
  98
  99
  100
  101
  102
  103
  104
  105
  106
  107
  108
  109
  110
  End SubModelPartElements
End SubModelPart
<|MERGE_RESOLUTION|>--- conflicted
+++ resolved
@@ -179,56 +179,35 @@
 
 
 Begin Conditions LineLoadCondition2D2N
-<<<<<<< HEAD
   17  1  7 20
   18  1  20 21
   19  1  21 4
   23  1  24 3
   24  1  25 24
   25  1  7 25
-=======
-  1  1  3 4
->>>>>>> efd8753d
 End Conditions
 
 
 Begin Conditions LineLoadCondition2D2N
-<<<<<<< HEAD
-  20  2  1 22
-  21  2  22 23
-  22  2  23 5
-  26  2  26 5
-  27  2  27 26
-  28  2  2 27
-=======
-  2  2  1 2
->>>>>>> efd8753d
+  1  2  1 2
 End Conditions
 
 
 Begin Conditions LineLoadCondition2D2N
-<<<<<<< HEAD
   6  3  4 12
   7  3  12 13
   8  3  13 14
   9  3  14 15
   10  3  15 1
-=======
-  3  3  4 1
->>>>>>> efd8753d
 End Conditions
 
 
 Begin Conditions LineLoadCondition2D2N
-<<<<<<< HEAD
   1  4  8 2
   2  4  9 8
   3  4  10 9
   4  4  11 10
   5  4  3 11
-=======
-  4  4  2 3
->>>>>>> efd8753d
 End Conditions
 
 
@@ -391,16 +370,12 @@
   25
   End SubModelPartNodes
   Begin SubModelPartConditions
-<<<<<<< HEAD
   17
   18
   19
   23
   24
   25
-=======
-  1
->>>>>>> efd8753d
   End SubModelPartConditions
 End SubModelPart
 
@@ -419,16 +394,12 @@
   27
   End SubModelPartNodes
   Begin SubModelPartConditions
-<<<<<<< HEAD
   20
   21
   22
   26
   27
   28
-=======
-  2
->>>>>>> efd8753d
   End SubModelPartConditions
 End SubModelPart
 
@@ -446,15 +417,11 @@
   15
   End SubModelPartNodes
   Begin SubModelPartConditions
-<<<<<<< HEAD
   6
   7
   8
   9
   10
-=======
-  3
->>>>>>> efd8753d
   End SubModelPartConditions
 End SubModelPart
 
@@ -472,15 +439,11 @@
   11
   End SubModelPartNodes
   Begin SubModelPartConditions
-<<<<<<< HEAD
   1
   2
   3
   4
   5
-=======
-  4
->>>>>>> efd8753d
   End SubModelPartConditions
 End SubModelPart
 
