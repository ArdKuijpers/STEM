--- conflicted
+++ resolved
@@ -621,12 +621,8 @@
 
     def test_finalise_stage_json_output(self):
         """
-<<<<<<< HEAD
-        Test the finalise method of the Stem class with JsonOutputParameters and checks the order of the keys in the dictioary.
-=======
         Test the finalise method of the Stem class with JsonOutputParameters and checks the order of the keys in the
         dictionary.
->>>>>>> 88578757
         """
 
         ndim = 2
