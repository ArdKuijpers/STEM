--- conflicted
+++ resolved
@@ -1,6 +1,5 @@
 import json
 
-<<<<<<< HEAD
 import pprint
 
 from stem.boundary import (
@@ -9,10 +8,8 @@
     AbsorbingBoundary,
     Boundary,
 )
-=======
 import pytest
 
->>>>>>> 6781472b
 from stem.kratos_IO import KratosIO
 from stem.soil_material import *
 from stem.structural_material import *
@@ -362,16 +359,6 @@
         ProjectParameters.json file
         """
         # Nodal results
-<<<<<<< HEAD
-        nodal_results = [
-            "DISPLACEMENT",
-            "TOTAL_DISPLACEMENT",
-            "WATER_PRESSURE",
-            "VOLUME_ACCELERATION",
-        ]
-        # gauss point results
-        gauss_point_results = [
-=======
         nodal_results1 = ["DISPLACEMENT", "TOTAL_DISPLACEMENT"]
         nodal_results2 = ["WATER_PRESSURE", "VOLUME_ACCELERATION"]
         # gauss point results
@@ -381,17 +368,10 @@
             "HYDRAULIC_HEAD",
         ]
         gauss_point_results2 = [
->>>>>>> 6781472b
             "GREEN_LAGRANGE_STRAIN_TENSOR",
             "ENGINEERING_STRAIN_TENSOR",
             "CAUCHY_STRESS_TENSOR",
             "TOTAL_STRESS_TENSOR",
-<<<<<<< HEAD
-            "VON_MISES_STRESS",
-            "FLUID_FLUX_VECTOR",
-            "HYDRAULIC_HEAD",
-=======
->>>>>>> 6781472b
         ]
         # define output parameters
         # 1. GiD
@@ -419,10 +399,6 @@
             output_precision=8,
             output_control_type="step",
             output_interval=100.0,
-<<<<<<< HEAD
-            nodal_solution_step_data_variables=nodal_results,
-            gauss_point_variables_in_elements=gauss_point_results,
-=======
             nodal_results=nodal_results1,
             gauss_point_results=gauss_point_results1,
         )
@@ -433,7 +409,6 @@
             output_interval=100.0,
             nodal_results=nodal_results2,
             gauss_point_results=gauss_point_results2,
->>>>>>> 6781472b
         )
         # 3. Json
         json_output_parameters1 = JsonOutputParameters(
@@ -443,13 +418,8 @@
         )
         json_output_parameters2 = JsonOutputParameters(
             time_frequency=0.002,
-<<<<<<< HEAD
-            output_variables=nodal_results,
-            gauss_points_output_variables=gauss_point_results,
-=======
             nodal_results=nodal_results2,
             gauss_point_results=gauss_point_results2,
->>>>>>> 6781472b
         )
 
         # create Load objects and store in the list
@@ -480,13 +450,6 @@
             output_parameters=json_output_parameters1,
         )
 
-<<<<<<< HEAD
-        # write dictionary for the output(s)
-        kratos_io = KratosIO()
-        test_dictionary, test_json = kratos_io.create_output_process_dictionary(
-            all_outputs
-        )
-=======
         json_output_process2 = Output(
             part_name="test_json_output2",
             output_path=r"dir_test",
@@ -500,7 +463,6 @@
             vtk_output_process2,
             json_output_process2
         ]
->>>>>>> 6781472b
 
         # write dictionary for the output(s)
         kratos_io = KratosIO(ndim=2)
@@ -513,8 +475,7 @@
 
         # assert the objects to be equal
         TestUtils.assert_dictionary_almost_equal(
-<<<<<<< HEAD
-            test_dictionary, expected_load_parameters_json
+            test_output, expected_load_parameters_json
         )
 
     def test_create_boundary_condition_dictionaries(self):
@@ -581,7 +542,4 @@
         # assert the objects to be equal
         TestUtils.assert_dictionary_almost_equal(
             test_dictionary, expected_load_parameters_json
-=======
-            test_output, expected_load_parameters_json
->>>>>>> 6781472b
         )