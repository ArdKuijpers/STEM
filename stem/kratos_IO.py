from typing import List, Dict, Any

import numpy as np
<<<<<<< HEAD
from stem.load import Load, PointLoad, MovingLoad
from typing import List, Dict, Any
=======

from stem.load import Load, PointLoad
>>>>>>> 4eb1e22b


class KratosIO:
    """
    Class containing methods to write mesh and problem data to Kratos

    Attributes:
        -

    """

    def __init__(self):
        pass

    def write_mesh_to_mdpa(self, nodes, elements, filename):
        """
        Saves mesh data to mdpa file

        Args:
            nodes (np.array): node id followed by node coordinates in an array
            elements (np.array): element id followed by connectivities in an array
            filename (str): filename of mdpa file

        Returns:
            -

        """

        # todo improve this such that nodes and elements are written in the same mdpa file, where the elements are split per physical group

        np.savetxt(
            "0.nodes.mdpa", nodes, fmt=["%.f", "%.10f", "%.10f", "%.10f"], delimiter=" "
        )
        # np.savetxt('1.lines.mdpa', lines, delimiter=' ')
        # np.savetxt('2.surfaces.mdpa', surfaces, delimiter=' ')
        # np.savetxt('3.volumes.mdpa', volumes, delimiter=' ')

    def __write_problem_data(self):
        pass

    def __write_solver_settings(self):
        pass

    def __write_output_processes(self):
        pass

    def __write_input_processes(self):
        pass

    def __write_constraints(self):
        pass

    def __write_loads(self):
        pass

    @staticmethod
    def __create_point_load_dict(load: Load) -> Dict[str, Any]:
        """
        Creates a dictionary containing the point load parameters

        Args:
            load (Load): point load object

        Returns:
            Dict[str, Any]: dictionary containing the load parameters
        """

        # initialize load dictionary
        load_dict: Dict[str, Any] = {
            "python_module": "apply_vector_constraint_table_process",
            "kratos_module": "KratosMultiphysics.GeoMechanicsApplication",
            "process_name": "ApplyVectorConstraintTableProcess",
            "Parameters": load.load_parameters.__dict__
        }

        load_dict["Parameters"]["model_part_name"] = f"PorousDomain.{load.name}"
        load_dict["Parameters"]["variable_name"] = "POINT_LOAD"
        load_dict["Parameters"]["table"] = [0, 0, 0]

        return load_dict

    @staticmethod
    def __create_moving_load_dict(load: Load) -> Dict[str, Any]:
        """
        Creates a dictionary containing the moving load parameters

        Args:
<<<<<<< HEAD
            load (PointLoad): moving load object
=======
            load (Load): moving load object
>>>>>>> 4eb1e22b

        Returns:
            Dict[str, Any]: dictionary containing the load parameters
        """

        # initialize load dictionary
        load_dict: Dict[str, Any] = {
            "python_module": "set_moving_load_process",
            "kratos_module": "StructuralMechanicsApplication",
            "process_name": "SetMovingLoadProcess",
            "Parameters": load.load_parameters.__dict__
        }

        load_dict["Parameters"]["model_part_name"] = f"PorousDomain.{load.name}"
        load_dict["Parameters"]["variable_name"] = "POINT_LOAD"
<<<<<<< HEAD
        # TODO: is the table required?
        # load_dict["Parameters"]["table"] = [0, 0, 0]
=======
>>>>>>> 4eb1e22b

        return load_dict

    @staticmethod
    def __create_load_dict(load: Load) -> Dict[str, Any]:
        """
        Creates a dictionary containing the load parameters

        Args:
            load (Load): load object

        Returns:
            Dict[str, Any]: dictionary containing the load parameters
        """

        # add load parameters to dictionary based on load type.
        if isinstance(load.load_parameters, PointLoad):
            return KratosIO.__create_point_load_dict(load=load)
        elif isinstance(load.load_parameters, MovingLoad):
            return KratosIO.__create_moving_load_dict(load=load)
        else:
            raise NotImplementedError

    def create_loads_process_dictionary(self, loads: List[Load]) -> Dict[str, Any]:
        """
        Creates a dictionary containing the load_process_list (list of
        dictionaries to specify the loads for the model)

        Args:
            loads (List[Load]): list of load objects

        Returns:
            loads_dict (Dict): dictionary of a list containing the load properties
        """

        loads_dict: Dict[str, Any] = {"loads_process_list": []}

        for load in loads:
            loads_dict["loads_process_list"].append(self.__create_load_dict(load))

        return loads_dict

    def write_project_parameters_json(self, filename):

        self.__write_problem_data()
        self.__write_solver_settings()
        self.__write_output_processes()
        self.__write_input_processes()
        self.__write_constraints()
        self.__write_loads()
        # todo write Projectparameters.json
        pass

    def write_material_parameters_json(self, materials, filename):
        pass<|MERGE_RESOLUTION|>--- conflicted
+++ resolved
@@ -1,13 +1,8 @@
 from typing import List, Dict, Any
 
 import numpy as np
-<<<<<<< HEAD
+
 from stem.load import Load, PointLoad, MovingLoad
-from typing import List, Dict, Any
-=======
-
-from stem.load import Load, PointLoad
->>>>>>> 4eb1e22b
 
 
 class KratosIO:
@@ -95,11 +90,7 @@
         Creates a dictionary containing the moving load parameters
 
         Args:
-<<<<<<< HEAD
-            load (PointLoad): moving load object
-=======
             load (Load): moving load object
->>>>>>> 4eb1e22b
 
         Returns:
             Dict[str, Any]: dictionary containing the load parameters
@@ -115,11 +106,6 @@
 
         load_dict["Parameters"]["model_part_name"] = f"PorousDomain.{load.name}"
         load_dict["Parameters"]["variable_name"] = "POINT_LOAD"
-<<<<<<< HEAD
-        # TODO: is the table required?
-        # load_dict["Parameters"]["table"] = [0, 0, 0]
-=======
->>>>>>> 4eb1e22b
 
         return load_dict
 
