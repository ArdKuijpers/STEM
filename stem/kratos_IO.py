<<<<<<< HEAD
from pathlib import Path
from typing import List, Dict, Any, Tuple, Union

from abc import ABC
=======
import json
from typing import Dict, List, Any, Union
from copy import deepcopy
>>>>>>> 3c456783

import numpy as np

from stem.soil_material import *
from stem.structural_material import *


from stem.load import Load, PointLoad, MovingLoad
from stem.output import (
    OutputProcess,
    GiDOutputParameters,
    VtkOutputParameters,
    JsonOutputParameters,
)


DOMAIN = "PorousDomain"


class KratosIO:
    """
    Class containing methods to write mesh and problem data to Kratos

    Attributes:
        ndim (int): The number of dimensions of the problem.

    """
    # TODO:
    #  add project folder to the attributes for relative output paths

    def __init__(self, ndim: int):
        self.ndim = ndim


    def write_mesh_to_mdpa(self, nodes, elements, filename):
        """
        Saves mesh data to mdpa file

        Args:
            nodes (np.array): node id followed by node coordinates in an array
            elements (np.array): element id followed by connectivities in an array
            filename (str): filename of mdpa file

        Returns:
            -

        """

        # todo improve this such that nodes and elements are written in the same mdpa file, where the elements are split per physical group

        np.savetxt(
            "0.nodes.mdpa", nodes, fmt=["%.f", "%.10f", "%.10f", "%.10f"], delimiter=" "
        )
        # np.savetxt('1.lines.mdpa', lines, delimiter=' ')
        # np.savetxt('2.surfaces.mdpa', surfaces, delimiter=' ')
        # np.savetxt('3.volumes.mdpa', volumes, delimiter=' ')

    def __write_problem_data(self):
        pass

    def __write_solver_settings(self):
        pass

    def __write_output_processes(self):
        pass

    def __write_input_processes(self):
        pass

    def __write_constraints(self):
        pass

    def __write_loads(self):
        pass

    @staticmethod
    def __create_point_load_dict(load: Load) -> Dict[str, Any]:
        """
        Creates a dictionary containing the point load parameters

        Args:
            load (Load): point load object

        Returns:
            Dict[str, Any]: dictionary containing the load parameters
        """

        # initialize load dictionary
        load_dict: Dict[str, Any] = {
            "python_module": "apply_vector_constraint_table_process",
            "kratos_module": "KratosMultiphysics.GeoMechanicsApplication",
            "process_name": "ApplyVectorConstraintTableProcess",
            "Parameters": deepcopy(load.load_parameters.__dict__),
        }

        load_dict["Parameters"]["model_part_name"] = f"{DOMAIN}.{load.name}"
        load_dict["Parameters"]["variable_name"] = "POINT_LOAD"
        load_dict["Parameters"]["table"] = [0, 0, 0]

        return load_dict

    @staticmethod
    def __create_moving_load_dict(load: Load) -> Dict[str, Any]:
        """
        Creates a dictionary containing the moving load parameters

        Args:
            load (Load): moving load object

        Returns:
            Dict[str, Any]: dictionary containing the load parameters
        """

        # initialize load dictionary
        load_dict: Dict[str, Any] = {
            "python_module": "set_moving_load_process",
            "kratos_module": "StructuralMechanicsApplication",
            "process_name": "SetMovingLoadProcess",
            "Parameters": deepcopy(load.load_parameters.__dict__),
        }

        load_dict["Parameters"]["model_part_name"] = f"{DOMAIN}.{load.name}"
        load_dict["Parameters"]["variable_name"] = "POINT_LOAD"

        return load_dict

    @staticmethod
    def __create_load_dict(load: Load) -> Dict[str, Any]:
        """
        Creates a dictionary containing the load parameters

        Args:
            load (Load): load object

        Returns:
            Dict[str, Any]: dictionary containing the load parameters
        """

        # add load parameters to dictionary based on load type.
        if isinstance(load.load_parameters, PointLoad):
            return KratosIO.__create_point_load_dict(load=load)
        elif isinstance(load.load_parameters, MovingLoad):
            return KratosIO.__create_moving_load_dict(load=load)
        else:
            raise NotImplementedError

    def create_loads_process_dictionary(self, loads: List[Load]) -> Dict[str, Any]:
        """
        Creates a dictionary containing the load_process_list (list of
        dictionaries to specify the loads for the model)

        Args:
            loads (List[Load]): list of load objects

        Returns:
            loads_dict (Dict): dictionary of a list containing the load properties
        """

        loads_dict: Dict[str, Any] = {"loads_process_list": []}

        for load in loads:
            loads_dict["loads_process_list"].append(self.__create_load_dict(load))

        return loads_dict

    @staticmethod
    def __create_gid_output_dict(
            part_name: str, output_path: Path, output_parameters: GiDOutputParameters
    ) -> Dict[str, Any]:
        """
        Creates a dictionary containing the output parameters to produce outputs in GiD
        format. To visualize the outputs, the software GiD is required.

        Args:
            part_name (str): name of the model part
            output_path (Path): output path for the GiD output
            output_parameters (GiDOutputParameters): class containing GiD output
                parameters

        Returns:
            Dict[str, Any]: dictionary containing the output parameters in Kratos format
        """
        _output_path_gid = str(output_path).replace('\\', '/')

        parameters_dict = {
            "model_part_name": f"{DOMAIN}.{part_name}",
            "output_name": _output_path_gid,
            "postprocess_parameters": {
                "result_file_configuration": {
                    "gidpost_flags": {
                        "WriteDeformedMeshFlag": "WriteUndeformed",
                        "WriteConditionsFlag": "WriteElementsOnly",
                        "GiDPostMode": output_parameters.gid_post_mode,
                        "MultiFileFlag": "SingleFile"
                    },
                    "file_label": output_parameters.file_label,
                    "output_control_type": output_parameters.output_control_type,
                    "output_interval": output_parameters.output_interval,
                    "body_output": output_parameters.body_output,
                    "node_output": output_parameters.node_output,
                    "skin_output": output_parameters.skin_output,
                    "plane_output": output_parameters.plane_output,
                    "nodal_results": output_parameters.nodal_results,
                    "gauss_point_results": output_parameters.gauss_point_results,
                },
                "point_data_configuration": output_parameters.point_data_configuration,
            }
        }
        # initialize output dictionary
        output_dict: Dict[str, Any] = {
            "python_module": "gid_output_process",
            "kratos_module": "KratosMultiphysics",
            "process_name": "GiDOutputProcess",
            "Parameters": parameters_dict,
        }

        return output_dict

    @staticmethod
    def __create_vtk_output_dict(
        part_name: str, output_path: Path, output_parameters: VtkOutputParameters
    ) -> Dict[str, Any]:
        """
        Creates a dictionary containing the output parameters to produce outputs in vtk
        format. The format can be visualized e.g., using Paraview.

        Args:
            part_name (str): name of the model part
            output_path (Path): output path for the GiD output
            output_parameters (VtkOutputParameters): class containing VTK output
                parameters

        Returns:
            Dict[str, Any]: dictionary containing the output parameters in Kratos format
        """

        _output_path_vtk = str(output_path).replace('\\', '/')
        parameters_dict = {
            "model_part_name": f"{DOMAIN}.{part_name}",
            "output_path": _output_path_vtk,
            "file_format": output_parameters.file_format,
            "output_precision": output_parameters.output_precision,
            "output_control_type": output_parameters.output_control_type,
            "output_interval": output_parameters.output_interval,
            "nodal_solution_step_data_variables": output_parameters.nodal_results,
            "gauss_point_variables_in_elements": output_parameters.gauss_point_results
        }

        # initialize load dictionary
        output_dict: Dict[str, Any] = {
            "python_module": "vtk_output_process",
            "kratos_module": "KratosMultiphysics",
            "process_name": "VtkOutputProcess",
            "Parameters": parameters_dict
        }

        return output_dict

    @staticmethod
    def __create_json_output_dict(
        part_name, output_path: Path, output_parameters: JsonOutputParameters
    ) -> Dict[str, Any]:
        """
        Creates a dictionary containing the output parameters to produce outputs in
        JSON format.

        Args:
            part_name (str): name of the model part
            output_path (str): output path for the GiD output
            output_parameters (JsonOutputParameters): class containing JSON output
                parameters

        Returns:
            Dict[str, Any]: dictionary containing the output parameters in Kratos format
        """

        _output_path_json = output_path
        if _output_path_json.suffix == "":
            # assume is a folder
            _output_path_json = _output_path_json.joinpath(f"{part_name}" + ".json")
        elif _output_path_json.suffix == "":
            _output_path_json = _output_path_json.with_suffix(".json")

        _output_path_json = str(_output_path_json).replace('\\', '/')
        # initialize output dictionary
        output_dict: Dict[str, Any] = {
            "python_module": "json_output_process",
            "kratos_module": "KratosMultiphysics",
            "process_name": "JsonOutputProcess",
            "Parameters": {
                "model_part_name": f"{DOMAIN}.{part_name}",
                "output_file_name": _output_path_json,
                "output_variables": output_parameters.nodal_results,
                "gauss_points_output_variables": output_parameters.gauss_point_results,
                "sub_model_part_name": output_parameters.sub_model_part_name,
            },
        }

        return output_dict

    def __create_output_dict(self, output: OutputProcess) -> Tuple[str, Dict[str, Any]]:
        """
        Creates a dictionary containing the output parameters for the desired format.
        Allowed format are GiD, VTK and JSON.

        Args:
            output (OutputProcess): output process object

        Returns:
            str: string specifying the format of the output
            Dict[str, Any]: dictionary containing the output parameters
        """
        # add output keys and parameters to dictionary based on output process type.
        if isinstance(output.output_parameters, GiDOutputParameters):
            return "gid_output", KratosIO.__create_gid_output_dict(**output.__dict__)
        elif isinstance(output.output_parameters, VtkOutputParameters):
            return "vtk_output", KratosIO.__create_vtk_output_dict(**output.__dict__)
        elif isinstance(output.output_parameters, JsonOutputParameters):
            return "json_output", KratosIO.__create_json_output_dict(**output.__dict__)
        else:
            raise NotImplementedError

    def create_output_process_dictionary(
        self, outputs: List[OutputProcess]
    ) -> Tuple[Dict[str, Any], Dict[str, Any]]:
        """
        Creates a dictionary containing the output_processes, that specifies
        which output to request Kratos and the type of output ('GiD', 'VTK',
        'JSON')

        Args:
            outputs (List[OutputProcess]): list of output process objects

        Returns:
            Tuple[Dict[str, Any]]: Tuple of two dictionaries containing the output
                properties.
                - the first containing the "output_process" dictionary. This is a
                  separate dictionary.
                - the second containing the "json_output" dictionary. This is to be
                  placed under "processes".
        """
        output_dict: Dict[str, Any] = {"output_processes": {}}
        json_dict: Dict[str, Any] = {"json_output": []}

        for output in outputs:
            output.output_parameters.validate()
            key_output, _parameters_output = self.__create_output_dict(output=output)
            if output.output_parameters.is_output_process():
                if key_output in output_dict["output_processes"].keys():
                    output_dict["output_processes"][key_output].append(
                        _parameters_output
                    )
                else:
                    output_dict["output_processes"][key_output] = [_parameters_output]

            else:
                json_dict[key_output].append(_parameters_output)

        return output_dict, json_dict

    def write_project_parameters_json(self, filename):
        self.__write_problem_data()
        self.__write_solver_settings()
        self.__write_output_processes()
        self.__write_input_processes()
        self.__write_constraints()
        self.__write_loads()
        # todo write Projectparameters.json
        pass

    @staticmethod
    def __create_umat_material_dict(material: SoilConstitutiveLawABC) -> Dict[str, Any]:
        """
        Creates a dictionary containing the material parameters for a UMAT material. The UMAT_NAME and IS_FORTRAN_UMAT
        keys are moved to the UDSM_NAME and IS_FORTRAN_UDSM keys, as this can be recognized by Kratos.

        Args:
            material (SoilConstitutiveLawABC): soil constitutive law object containing the material parameters for UMAT

        Returns:
            Dict[str, Any]: dictionary containing the material parameters

        """
        material_dict: Dict[str, Any] = deepcopy(material.__dict__)

        material_dict["UDSM_NAME"] = material_dict.pop("UMAT_NAME")
        material_dict["IS_FORTRAN_UDSM"] = material_dict.pop("IS_FORTRAN_UMAT")
        material_dict["NUMBER_OF_UMAT_PARAMETERS"] = len(material_dict["UMAT_PARAMETERS"])

        return material_dict

    @staticmethod
    def __create_udsm_material_dict(material: SoilConstitutiveLawABC) -> Dict[str, Any]:
        """
        Creates a dictionary containing the material parameters for a UDSM material. The UDSM parameters are moved to
        the UMAT_PARAMETERS key, as this can be recognized by Kratos.

        Args:
            material (SoilConstitutiveLawABC): soil constitutive law object containing the material parameters for UDSM

        Returns:
            Dict[str, Any]: dictionary containing the material parameters

        """
        material_dict: Dict[str, Any] = deepcopy(material.__dict__)

        material_dict["UMAT_PARAMETERS"] = material_dict.pop("UDSM_PARAMETERS")

        return material_dict

    @staticmethod
    def __create_elastic_spring_damper_dict(material: StructuralParametersABC) -> Dict[str, Any]:
        """
        Creates a dictionary containing the material parameters for an elastic spring damper material. The
        NODAL_DAMPING_COEFFICIENT and NODAL_ROTATIONAL_DAMPING_COEFFICIENT keys are moved to the NODAL_DAMPING_RATIO
        and NODAL_ROTATIONAL_DAMPING_RATIO keys, as this can be recognized by Kratos.

        Args:
            material (StructuralParametersABC): material object containing the material parameters for an elastic
                spring damper material

        Returns:
            Dict[str, Any]: dictionary containing the material parameters

        """

        material_dict: Dict[str, Any] = deepcopy(material.__dict__)

        # Change naming of coefficient to ratio as this is the (incorrect) naming in Kratos
        material_dict["NODAL_DAMPING_RATIO"] = material_dict.pop("NODAL_DAMPING_COEFFICIENT")
        material_dict["NODAL_ROTATIONAL_DAMPING_RATIO"] = material_dict.pop("NODAL_ROTATIONAL_DAMPING_COEFFICIENT")
        return material_dict

    @staticmethod
    def __create_nodal_concentrated_dict(material: StructuralParametersABC) -> Dict[str, Any]:
        """
        Creates a dictionary containing the material parameters for a nodal concentrated material. The
        NODAL_DAMPING_COEFFICIENT key is moved to the NODAL_DAMPING_RATIO key, as this can be recognized by Kratos.

        Args:
            material (StructuralParametersABC): material object containing the material parameters for the nodal
                concentrated material.

        Returns:
            Dict[str, Any]: dictionary containing the material parameters
        """
        material_dict: Dict[str, Any] = deepcopy(material.__dict__)

        # Change naming of coefficient to ratio as this is the (incorrect) naming in Kratos
        material_dict["NODAL_DAMPING_RATIO"] = material_dict.pop("NODAL_DAMPING_COEFFICIENT")
        return material_dict

    def __create_linear_elastic_soil_dict(self, material: SoilConstitutiveLawABC) -> Dict[str, Any]:
        """
        Creates a dictionary containing the material parameters for a linear elastic soil material. The constitutive law
        is set to the correct law for the dimension of the problem.

        Args:
            material (SoilConstitutiveLawABC): soil constitutive law object containing the material parameters for a
                linear elastic soil material

        Returns:
            Dict[str, Any]: dictionary containing the material parameters

        """

        # initialize material dictionary
        material_dict: Dict[str, Any] = {"constitutive_law": {"name": ""},
                                         "Variables": deepcopy(material.__dict__)}
        if self.ndim == 2:
            material_dict["constitutive_law"]["name"] = "GeoLinearElasticPlaneStrain2DLaw"

        elif self.ndim == 3:
            material_dict["constitutive_law"]["name"] = "GeoLinearElastic3DLaw"
        else:
            raise ValueError("Dimension not supported")

        return material_dict

    def __create_umat_soil_dict(self, material: SoilConstitutiveLawABC) -> Dict[str, Any]:
        """
        Creates a dictionary containing the material parameters for a UMAT soil material. The constitutive law is set to
        the correct law for the dimension of the problem.

        Args:
            material (SoilConstitutiveLawABC): soil constitutive law object containing the material parameters for a
                UMAT soil material

        Returns:
            Dict[str, Any]: dictionary containing the material parameters

        """

        # initialize material dictionary
        material_dict: Dict[str, Any] = {"constitutive_law": {"name": ""},
                                         "Variables": self.__create_umat_material_dict(material)}

        if self.ndim == 2:
            material_dict["constitutive_law"]["name"] = "SmallStrainUMAT2DPlaneStrainLaw"
        elif self.ndim == 3:
            material_dict["constitutive_law"]["name"] = "SmallStrainUMAT3DLaw"
        else:
            raise ValueError("Dimension not supported")

        return material_dict

    def __create_udsm_soil_dict(self, material: SoilConstitutiveLawABC) -> Dict[str, Any]:
        """
        Creates a dictionary containing the material parameters for a UDSM soil material. The constitutive law is set to
        the correct law for the dimension of the problem.

        Args:
            material (SoilConstitutiveLawABC): soil constitutive law object containing the material parameters for a
                UDSM soil material

        Returns:
            Dict[str, Any]: dictionary containing the material parameters

        """

        # initialize material dictionary
        material_dict: Dict[str, Any] = {"constitutive_law": {"name": ""},
                                         "Variables": self.__create_udsm_material_dict(material)}

        if self.ndim == 2:
            material_dict["constitutive_law"]["name"] = "SmallStrainUDSM2DPlaneStrainLaw"
        elif self.ndim == 3:
            material_dict["constitutive_law"]["name"] = "SmallStrainUDSM3DLaw"
        else:
            raise ValueError("Dimension not supported")

        return material_dict

    def __add_soil_formulation_parameters_to_material_dict(self, variables_dict: Dict[str, Any],
                                                    soil_parameters: SoilMaterial):
        """
        Adds the soil type parameters to the material dictionary. The soil type parameters are different for one phase
        and two phase soil. The correct parameters are added to the material dictionary based on the soil type.

        Args:
            variables_dict (Dict[str, Any]): dictionary containing the material parameters
            soil_parameters (SoilMaterial): soil material object

        Returns:
            None

        """

        if isinstance(soil_parameters.soil_formulation, OnePhaseSoil):
            one_phase_soil_parameters_dict = self.__create_one_phase_soil_parameters_dict(
                soil_parameters.soil_formulation)
            variables_dict.update(one_phase_soil_parameters_dict)
        elif isinstance(soil_parameters.soil_formulation, TwoPhaseSoil) :
            two_phase_soil_parameters_dict = self.__create_two_phase_soil_parameters_dict(
                soil_parameters.soil_formulation)
            variables_dict.update(two_phase_soil_parameters_dict)

        # Remove ndim as this is not a material parameter
        if "ndim" in variables_dict:
            variables_dict.pop("ndim")

    @staticmethod
    def __create_one_phase_soil_parameters_dict(soil_parameters: OnePhaseSoil) -> Dict[str, Any]:
        """
        Creates a dictionary containing the single phase soil parameters. For one phase soil, the permeability is set to
        near zero. Biot coefficient is added if it is not None.

        Args:
            soil_parameters (OnePhaseSoil): one phase soil parameters object.

        Returns:
            Dict[str, Any]: dictionary containing the one phase soil parameters

        """

        soil_parameters_dict = deepcopy(soil_parameters.__dict__)
        soil_parameters_dict["IGNORE_UNDRAINED"] = soil_parameters_dict.pop("IS_DRAINED")
        soil_parameters_dict["PERMEABILITY_XX"] = 1e-30
        soil_parameters_dict["PERMEABILITY_YY"] = 1e-30
        soil_parameters_dict["PERMEABILITY_ZZ"] = 1e-30
        soil_parameters_dict["PERMEABILITY_XY"] = 0
        soil_parameters_dict["PERMEABILITY_YZ"] = 0
        soil_parameters_dict["PERMEABILITY_ZX"] = 0

        # Create a new dictionary without None values
        soil_parameters_dict = {k: v for k, v in soil_parameters_dict.items() if v is not None}

        return soil_parameters_dict

    @staticmethod
    def __create_two_phase_soil_parameters_dict(two_phase_soil_parameters: TwoPhaseSoil) \
            -> Dict[str, Any]:
        """
        Creates a dictionary containing the two phase soil parameters. For two phase soil, permeability is taken into
        account and undrained behaviour is taken into account. Biot coefficient is added if it is not None.

        Args:
            two_phase_soil_parameters (TwoPhaseSoil): Two phase soil parameters object.

        Returns:
            Dict[str, Any]: dictionary containing the two phase soil parameters

        """

        two_phase_soil_parameters_dict = deepcopy(two_phase_soil_parameters.__dict__)
        two_phase_soil_parameters_dict["IGNORE_UNDRAINED"] = False

        # Create a new dictionary without None values
        two_phase_soil_parameters_dict = {k: v for k, v in two_phase_soil_parameters_dict.items() if v is not None}

        return two_phase_soil_parameters_dict

    def __create_soil_material_dict(self, material: SoilMaterial) -> Dict[str, Any]:
        """
        Creates a dictionary containing the soil material parameters. The soil material parameters are based on the
        material type. The material parameters are added to the dictionary and the retention parameters are added to
        the dictionary, lastly the fluid parameters are added to the dictionary.

        Args:
            material (SoilMaterial): Material object.

        Returns:
            Dict[str, Any]: dictionary containing the soil material parameters

        """

        soil_material_dict: Dict[str, Any] = {"constitutive_law": {"name": ""},
                                              "Variables": {}}

        # add material parameters to dictionary based on material type.
        if isinstance(material.constitutive_law, LinearElasticSoil):
            soil_material_dict.update(self.__create_linear_elastic_soil_dict(material.constitutive_law))
        elif isinstance(material.constitutive_law, SmallStrainUmatLaw):
            soil_material_dict.update(self.__create_umat_soil_dict(material.constitutive_law))
        elif isinstance(material.constitutive_law, SmallStrainUdsmLaw):
            soil_material_dict.update(self.__create_udsm_soil_dict(material.constitutive_law))

        self.__add_soil_formulation_parameters_to_material_dict(soil_material_dict["Variables"], material)

        # get retention parameters
        retention_law = material.retention_parameters.__class__.__name__
        retention_parameters: Dict[str, Any] = deepcopy(material.retention_parameters.__dict__)

        # add retention parameters to dictionary
        soil_material_dict["Variables"]["RETENTION_LAW"] = retention_law
        soil_material_dict["Variables"].update(retention_parameters)

        # add fluid parameters to dictionary
        fluid_parameters: Dict[str, Any] = deepcopy(material.fluid_properties.__dict__)
        fluid_parameters["DENSITY_WATER"] = fluid_parameters.pop("DENSITY_FLUID")

        soil_material_dict["Variables"].update(fluid_parameters)

        return soil_material_dict

    def __create_euler_beam_dict(self, material_parameters: StructuralParametersABC) -> Dict[str, Any]:
        """
        Creates a dictionary containing the euler beam parameters

        Args:
            material: Material object containing the material parameters

        Returns:
            euler_beam_parameters_dict: Dictionary containing the euler beam parameters

        """

        material_parameters_dict = deepcopy(material_parameters.__dict__)

        # Create a new dictionary without None values
        material_parameters_dict = {k: v for k, v in material_parameters_dict.items() if v is not None}

        # remove ndim from dictionary
        if "ndim" in material_parameters_dict.keys():
            material_parameters_dict.pop("ndim")

        # initialize material dictionary
        euler_beam_parameters_dict: Dict[str, Any] = {"constitutive_law": {"name": ""},
                                                      "Variables": material_parameters_dict}

        # add constitutive law name to dictionary based on dimension
        if self.ndim == 2:
            euler_beam_parameters_dict["constitutive_law"]["name"] = "LinearElastic2DBeamLaw"
        elif self.ndim == 3:
            euler_beam_parameters_dict["constitutive_law"]["name"] = \
                "KratosMultiphysics.StructuralMechanicsApplication.BeamConstitutiveLaw"

        return euler_beam_parameters_dict

    def __create_structural_material_dict(self, material: StructuralMaterial) -> Dict[str, Any]:
        """
        Creates a dictionary containing the structural material parameters. The structural material parameters are based
        on the material type. The material parameters are added to the dictionary.

        Args:
            material (StructuralMaterial): Material object.

        Returns:
            Dict[str, Any]: dictionary containing the structural material parameters

        """

        structural_material_dict: Dict[str, Any] = {"constitutive_law": {"name": ""},
                                                    "Variables": {}}

        # add material parameters to dictionary based on material type.
        if isinstance(material.material_parameters, EulerBeam):
            structural_material_dict.update(self.__create_euler_beam_dict(material.material_parameters))
        elif isinstance(material.material_parameters, ElasticSpringDamper):
            structural_material_dict["Variables"] = self.__create_elastic_spring_damper_dict(material.material_parameters)
        elif isinstance(material.material_parameters, NodalConcentrated):
            structural_material_dict["Variables"] = self.__create_nodal_concentrated_dict(material.material_parameters)

        return structural_material_dict

    def __create_material_dict(self, material: Union[SoilMaterial, StructuralMaterial], material_id: int) -> Dict[str, Any]:
        """
        Creates a dictionary containing the material parameters

        Args:
            material (Union[SoilMaterial, StructuralMaterial]): material object
            material_id (int): material id

        Returns:
            Dict[str, Any]: dictionary containing the material parameters

        """

        # initialize material dictionary
        material_dict: Dict[str, Any] = {"model_part_name": material.name,
                                         "properties_id": material_id,
                                         "Material": {"constitutive_law": {"name": ""},
                                                      "Variables": {}},
                                         "Tables": {}
                                        }

        # add material parameters to dictionary based on material type.
        if isinstance(material, SoilMaterial):
            material_dict["Material"].update(self.__create_soil_material_dict(material))
        elif isinstance(material, StructuralMaterial):
            material_dict["Material"].update(self.__create_structural_material_dict(material))

        return material_dict

    def write_material_parameters_json(self, materials: List[Union[SoilMaterial, StructuralMaterial]], filename: str):
        """
        Writes the material parameters to a json file

        Args:
            materials (List[Union[SoilMaterial, StructuralMaterial]): list of material objects
            filename (str): filename of the output json file

        """

        materials_dict: Dict[str, Any] = {"properties": []}

        # create material dictionary for each material and assign a unique material id
        material_id = 1
        for material in materials:
            materials_dict["properties"].append(self.__create_material_dict(material, material_id))
            material_id += 1

        # write material dictionary to json file
        json.dump(materials_dict, open(filename, 'w'), indent=4)
<|MERGE_RESOLUTION|>--- conflicted
+++ resolved
@@ -1,13 +1,10 @@
-<<<<<<< HEAD
-from pathlib import Path
-from typing import List, Dict, Any, Tuple, Union
-
-from abc import ABC
-=======
 import json
 from typing import Dict, List, Any, Union
 from copy import deepcopy
->>>>>>> 3c456783
+from pathlib import Path
+from typing import List, Dict, Any, Tuple, Union
+
+from abc import ABC
 
 import numpy as np
 
@@ -369,6 +366,7 @@
         return output_dict, json_dict
 
     def write_project_parameters_json(self, filename):
+
         self.__write_problem_data()
         self.__write_solver_settings()
         self.__write_output_processes()
