--- conflicted
+++ resolved
@@ -1,11 +1,7 @@
-<<<<<<< HEAD
-from typing import List, Dict, Any, Tuple
-=======
 import json
 from copy import deepcopy
 from pathlib import Path
 from typing import List, Dict, Tuple, Union, Any
->>>>>>> 6781472b
 
 import numpy as np
 
@@ -85,8 +81,6 @@
     def __write_loads(self):
         pass
 
-    # --------------------------- Loads -----------------------------------------------
-
     @staticmethod
     def __create_point_load_dict(load: Load) -> Dict[str, Any]:
         """
@@ -176,8 +170,6 @@
             loads_dict["loads_process_list"].append(self.__create_load_dict(load))
 
         return loads_dict
-
-    # --------------------- boundary conditions ----------------------------------------
 
     @staticmethod
     def __create_displacement_constraint_dict(boundary: Boundary) -> Dict[str, Any]:
@@ -313,8 +305,6 @@
                 absorbing_boundaries_list.append(boundary_dict)
 
         return constraints_dict, absorbing_boundaries_list
-
-    # ------------------------- outputs ------------------------------------------------
 
     @staticmethod
     def __create_gid_output_dict(
