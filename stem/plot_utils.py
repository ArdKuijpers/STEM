import numpy as np
import numpy.typing as npt
import plotly.graph_objects as go

from stem.geometry import Geometry, Volume, Surface


class PlotUtils:
    """
    Utility class for plotting geometry.
    """

    @staticmethod
    def __add_2d_lines_to_plot(geometry: 'Geometry', show_line_ids: bool, show_point_ids: bool, fig: 'go.Figure'):
        """
        Adds lines to a 2D plotly graph object figure.

        Args:
            - geometry (:class:`stem.geometry.Geometry`): Geometry object.
            - show_line_ids (bool): If True, the line ids are shown in the plot.
            - show_point_ids (bool): If True, the point ids are shown in the plot.
            - fig (plotly.graph_objects.Figure): graph object figure to which the lines are added.

        """

        text_array = []
        line_centroids = []
<<<<<<< HEAD

        for line_id, line in geometry.lines.items():
            point1 = geometry.points[line.point_ids[0]].coordinates
            point2 = geometry.points[line.point_ids[1]].coordinates

            # yapf: disable
            fig.add_trace(
                go.Scatter(x=[point1[0], point2[0]],
                           y=[point1[1], point2[1]],
                           mode='lines+markers',
                           line={"color": 'black', "width": 1},
                           marker={"color": 'red', "size": 5}))
            # yapf: enable

            # show line ids
            if show_line_ids:

                line_centroids.append(geometry.calculate_centroid_of_line(line_id))
                text_array.append(f"<b>l_{abs(line_id)}</b>")

        if show_line_ids:
            fig.add_trace(
                go.Scatter(x=np.array(line_centroids)[:, 0],
                           y=np.array(line_centroids)[:, 1],
                           mode='text',
                           text=text_array,
                           textfont={"size": 14},
                           textposition="top right"))

        # show point ids
        if show_point_ids:

            text_array = [f"<b>p_{point_id}</b>" for point_id in geometry.points.keys()]
            point_coordinates = np.array([point.coordinates for point in geometry.points.values()])

=======

        for line_id, line in geometry.lines.items():
            point1 = geometry.points[line.point_ids[0]].coordinates
            point2 = geometry.points[line.point_ids[1]].coordinates

            # yapf: disable
            fig.add_trace(
                go.Scatter(x=[point1[0], point2[0]],
                           y=[point1[1], point2[1]],
                           mode='lines+markers',
                           line={"color": 'black', "width": 1},
                           marker={"color": 'red', "size": 5}))
            # yapf: enable

            # show line ids
            if show_line_ids:

                line_centroids.append(geometry.calculate_centroid_of_line(line_id))
                text_array.append(f"<b>l_{abs(line_id)}</b>")

        if show_line_ids:
            fig.add_trace(
                go.Scatter(x=np.array(line_centroids)[:, 0],
                           y=np.array(line_centroids)[:, 1],
                           mode='text',
                           text=text_array,
                           textfont={"size": 14},
                           textposition="top right"))

        # show point ids
        if show_point_ids:

            text_array = [f"<b>p_{point_id}</b>" for point_id in geometry.points.keys()]
            point_coordinates = np.array([point.coordinates for point in geometry.points.values()])

>>>>>>> 4362cf1c
            fig.add_trace(
                go.Scatter(x=point_coordinates[:, 0],
                           y=point_coordinates[:, 1],
                           mode='text',
                           text=text_array,
                           textfont={"size": 14},
                           textposition="top right"))

    @staticmethod
    def __add_2d_surface_to_plot(geometry: 'Geometry', surface: 'Surface', show_surface_ids: bool, fig: 'go.Figure'):
        """
        Adds a 2D surface to a plotly graph object figure

        Args:
<<<<<<< HEAD
            - geometry (stem.geometry.Geometry): geometry object
            - surface (stem.geometry.Surface): surface object
=======
            - geometry (:class:`stem.geometry.Geometry`): geometry object
            - surface (:class:`stem.geometry.Surface`): surface object
>>>>>>> 4362cf1c
            - show_surface_ids (bool): flag to show surface ids
            - fig (plotly.graph_objects.Figure): graph object figure to which the surface is added

        """
        surface_points = geometry.get_ordered_points_from_surface(surface.id)
        surface_point_coordinates = np.array([point.coordinates for point in surface_points])

        # add surface to plot
        closed_loop_coordinates = np.vstack((surface_point_coordinates, surface_point_coordinates[0, :]))

        # yapf: disable
        fig.add_trace(go.Scatter(x=closed_loop_coordinates[:, 0], y=closed_loop_coordinates[:, 1], mode='lines+markers',
                                 line={"color": 'black', "width": 1}, marker={"color": 'red', "size": 5},
                                 fill='toself', fillcolor="#ADD8E6"))
        # yapf: enable

        # show surface ids
        if show_surface_ids:
            # calculate surface centre of mass  and add surface id in centre
            surface_centre: npt.NDArray[np.float64] = geometry.calculate_centre_of_mass_surface(surface.id)

            fig.add_trace(
                go.Scatter(x=[surface_centre[0]],
                           y=[surface_centre[1]],
                           mode='text',
                           text=f"<b>s_{abs(surface.id)}</b>",
                           textfont={"size": 14},
                           textposition="middle center"))

    @staticmethod
    def __add_3d_lines_to_plot(geometry: 'Geometry', show_line_ids: bool, show_point_ids: bool, fig: 'go.Figure'):
        """
        Adds lines to a 3D plotly graph object figure.
<<<<<<< HEAD

        Args:
            - geometry (:class:`stem.geometry.Geometry`): Geometry object.
            - show_line_ids (bool): If True, the line ids are shown in the plot.
            - show_point_ids (bool): If True, the point ids are shown in the plot.
            - fig (plotly.graph_objects.Figure): graph object figure to which the lines are added.

        """

        text_array = []
        line_centroids = []

        for line_id, line in geometry.lines.items():
            point1 = geometry.points[line.point_ids[0]].coordinates
            point2 = geometry.points[line.point_ids[1]].coordinates

=======

        Args:
            - geometry (:class:`stem.geometry.Geometry`): Geometry object.
            - show_line_ids (bool): If True, the line ids are shown in the plot.
            - show_point_ids (bool): If True, the point ids are shown in the plot.
            - fig (plotly.graph_objects.Figure): graph object figure to which the lines are added.

        """

        text_array = []
        line_centroids = []

        for line_id, line in geometry.lines.items():
            point1 = geometry.points[line.point_ids[0]].coordinates
            point2 = geometry.points[line.point_ids[1]].coordinates

>>>>>>> 4362cf1c
            # yapf: disable
            fig.add_trace(
                go.Scatter3d(x=[point1[0], point2[0]],
                             y=[point1[1], point2[1]],
                             z=[point1[2], point2[2]],
                             mode='lines+markers',
                             line={"color": 'black', "width": 1},
                             marker={"color": 'red', "size": 5}))
            # yapf: enable

            # show line ids
            if show_line_ids:

                line_centroids.append(geometry.calculate_centroid_of_line(line_id))
                text_array.append(f"<b>l_{abs(line_id)}</b>")

        if show_line_ids:
            fig.add_trace(
                go.Scatter3d(x=np.array(line_centroids)[:, 0],
                             y=np.array(line_centroids)[:, 1],
                             z=np.array(line_centroids)[:, 2],
                             mode='text',
                             text=text_array,
                             textfont={"size": 14},
                             textposition="top center"))

        # show point ids
        if show_point_ids:

            text_array = [f"<b>p_{point_id}</b>" for point_id in geometry.points.keys()]
            point_coordinates = np.array([point.coordinates for point in geometry.points.values()])

            fig.add_trace(
                go.Scatter3d(x=point_coordinates[:, 0],
                             y=point_coordinates[:, 1],
                             z=point_coordinates[:, 2],
                             mode='text',
                             text=text_array,
                             textfont={"size": 14},
                             textposition="top right"))

    @staticmethod
    def __add_3d_surface_to_plot(geometry: 'Geometry', surface: 'Surface', show_surface_ids: bool, fig: 'go.Figure'):
        """
        Adds a 3D surface to a plotly graph object figure.

        Args:
            - geometry (:class:'stem.geometry.Geometry'): geometry object
            - surface (:class:'stem.geometry.Surface'): surface object
            - show_surface_ids (bool): flag to show surface ids
            - fig (plotly.graph_objects.Figure): graph object figure to which the surface is added

        """

        surface_points = geometry.get_ordered_points_from_surface(surface.id)
        surface_point_coordinates = np.array([point.coordinates for point in surface_points])

        # check which delaunay axis to use for the meshing
        delaunayaxis = 'z'
        if np.allclose(surface_point_coordinates[:, 0], surface_point_coordinates[0, 0]):
            delaunayaxis = 'x'
        elif np.allclose(surface_point_coordinates[:, 1], surface_point_coordinates[0, 1]):
            delaunayaxis = 'y'

        # add surface to plot
        fig.add_trace(
            go.Mesh3d(x=surface_point_coordinates[:, 0],
                      y=surface_point_coordinates[:, 1],
                      z=surface_point_coordinates[:, 2],
                      opacity=0.25,
                      showscale=False,
                      delaunayaxis=delaunayaxis,
                      color='blue'))

        # show surface ids
        if show_surface_ids:
            # calculate surface centre of mass
            surface_centre: npt.NDArray[np.float64] = geometry.calculate_centre_of_mass_surface(surface.id)

            fig.add_trace(
                go.Scatter3d(x=[surface_centre[0]],
                             y=[surface_centre[1]],
                             z=[surface_centre[2]],
                             mode='text',
                             text=f"<b>s_{abs(surface.id)}</b>",
                             textfont={"size": 14},
                             textposition="middle center"))

    @staticmethod
    def __add_3d_volume_to_plot(geometry: 'Geometry', volume: 'Volume', show_volume_ids: bool, show_surface_ids: bool,
                                fig: 'go.Figure'):
        """
        Adds a 3D volume to a plotly graph object figure.

        Args:
            - geometry (:class:`stem.geometry.Geometry`): Geometry object
            - volume (:class:`stem.geometry.Volume`): Volume object
            - show_volume_ids (bool): Show volume ids
            - show_surface_ids (bool): Show surface ids
            - fig (plotly.graph_objects.Figure): graph object figure to which the surface is added

        """

        # loop over all surfaces within the volume
        for surface_k in volume.surface_ids:
            # get current surface
            surface = geometry.surfaces[abs(surface_k)]

            PlotUtils.__add_3d_surface_to_plot(geometry, surface, show_surface_ids, fig)

        # show volume ids
        if show_volume_ids:
            volume_centre = geometry.calculate_centre_of_mass_volume(volume.id)
            fig.add_trace(
                go.Scatter3d(x=[volume_centre[0]],
                             y=[volume_centre[1]],
                             z=[volume_centre[2]],
                             mode='text',
                             text=f"<b>v_{volume.id}</b>",
                             textfont={"size": 18},
                             textposition="middle center"))

    @staticmethod
    def __move_labels_to_front(fig: 'go.Figure'):
        """
        Moves the text labels in a plotly graph object figure to the front.

        Args:
            - fig (plotly.graph_objects.Figure): graph object figure

        """

        label_data = []
        plot_data = []
        for data in fig.data:
            if data.mode == 'text':
                label_data.append(data)
            else:
                plot_data.append(data)

        fig.data = tuple(plot_data + label_data)

    @staticmethod
    def create_geometry_figure(ndim: int,
                               geometry: 'Geometry',
                               show_volume_ids: bool = False,
                               show_surface_ids: bool = False,
                               show_line_ids: bool = False,
                               show_point_ids: bool = False) -> 'go.Figure':
        """
        Creates the geometry of the model in a plotly graph object figure.

        Args:
            - ndim (int): Number of dimensions of the geometry. Either 2 or 3.
            - geometry (:class:`stem.geometry.Geometry`): Geometry object.
            - show_volume_ids (bool): If True, the volume ids are shown in the plot.
            - show_surface_ids (bool): If True, the surface ids are shown in the plot.
            - show_line_ids (bool): If True, the line ids are shown in the plot.
            - show_point_ids (bool): If True, the point ids are shown in the plot.

        Returns:
            - plotly.graph_objects.Figure: graph object figure

        """

        # Initialize figure
        fig = go.Figure()

        if ndim == 2:
            PlotUtils.__add_2d_lines_to_plot(geometry, show_line_ids, show_point_ids, fig)
<<<<<<< HEAD

            # loop over all surfaces
            for surface in geometry.surfaces.values():
                PlotUtils.__add_2d_surface_to_plot(geometry, surface, show_surface_ids, fig)

            # reorder data such that all text labels are shown
            PlotUtils.__move_labels_to_front(fig)
=======

            # loop over all surfaces
            for surface in geometry.surfaces.values():
                PlotUtils.__add_2d_surface_to_plot(geometry, surface, show_surface_ids, fig)
>>>>>>> 4362cf1c

        elif ndim == 3:

            PlotUtils.__add_3d_lines_to_plot(geometry, show_line_ids, show_point_ids, fig)
            # loop over all volumes
            for volume_data in geometry.volumes.values():

                PlotUtils.__add_3d_volume_to_plot(geometry, volume_data, show_volume_ids, show_surface_ids, fig)

        else:
            raise ValueError("Number of dimensions should be 2 or 3")

        # set limits of plot
        # extend limits with buffer, which is 10% of the difference between min and max
        buffer = 0.1
        all_coordinates = np.array([point.coordinates for point in geometry.points.values()])

        # calculate and set x and y limits
        min_x, max_x = np.min(all_coordinates[:, 0]), np.max(all_coordinates[:, 0])
        dx = max_x - min_x
        min_y, max_y = np.min(all_coordinates[:, 1]), np.max(all_coordinates[:, 1])
        dy = max_y - min_y

        xlim = [min_x - buffer * dx, max_x + buffer * dx]
        ylim = [min_y - buffer * dy, max_y + buffer * dy]

        # set scene for 2D or 3D
        if ndim == 2:

            # yapf: disable
            fig.update_layout(xaxis={"title": "x-coordinates [m]",
                                     "range": xlim},
                              yaxis={"title": "y-coordinates [m]",
                                     "range": ylim},
                              showlegend=False,
                              hovermode=False)
            # yapf: enable

        elif ndim == 3:

            # calculate and set z limits
            min_z, max_z = np.min(all_coordinates[:, 2]), np.max(all_coordinates[:, 2])
            dz = max_z - min_z

            zlim = [min_z - buffer * dz, max_z + buffer * dz]

            # yapf: disable
            scene = dict(xaxis={"title": "x-coordinates [m]",
                                "range": xlim},
                         yaxis={"title": "y-coordinates [m]",
                                "range": ylim},
                         zaxis={"title": "z-coordinates [m]",
                                "range": zlim},
                         camera={"up": {"x": 0, "y": 1, "z": 0}})
            # yapf: enable
            fig.update_layout(scene=scene)

        else:
            raise ValueError("Number of dimensions should be 2 or 3")

        # set layout
        fig.update_layout(showlegend=False, hovermode=False)

        return fig<|MERGE_RESOLUTION|>--- conflicted
+++ resolved
@@ -25,7 +25,6 @@
 
         text_array = []
         line_centroids = []
-<<<<<<< HEAD
 
         for line_id, line in geometry.lines.items():
             point1 = geometry.points[line.point_ids[0]].coordinates
@@ -61,43 +60,6 @@
             text_array = [f"<b>p_{point_id}</b>" for point_id in geometry.points.keys()]
             point_coordinates = np.array([point.coordinates for point in geometry.points.values()])
 
-=======
-
-        for line_id, line in geometry.lines.items():
-            point1 = geometry.points[line.point_ids[0]].coordinates
-            point2 = geometry.points[line.point_ids[1]].coordinates
-
-            # yapf: disable
-            fig.add_trace(
-                go.Scatter(x=[point1[0], point2[0]],
-                           y=[point1[1], point2[1]],
-                           mode='lines+markers',
-                           line={"color": 'black', "width": 1},
-                           marker={"color": 'red', "size": 5}))
-            # yapf: enable
-
-            # show line ids
-            if show_line_ids:
-
-                line_centroids.append(geometry.calculate_centroid_of_line(line_id))
-                text_array.append(f"<b>l_{abs(line_id)}</b>")
-
-        if show_line_ids:
-            fig.add_trace(
-                go.Scatter(x=np.array(line_centroids)[:, 0],
-                           y=np.array(line_centroids)[:, 1],
-                           mode='text',
-                           text=text_array,
-                           textfont={"size": 14},
-                           textposition="top right"))
-
-        # show point ids
-        if show_point_ids:
-
-            text_array = [f"<b>p_{point_id}</b>" for point_id in geometry.points.keys()]
-            point_coordinates = np.array([point.coordinates for point in geometry.points.values()])
-
->>>>>>> 4362cf1c
             fig.add_trace(
                 go.Scatter(x=point_coordinates[:, 0],
                            y=point_coordinates[:, 1],
@@ -112,13 +74,8 @@
         Adds a 2D surface to a plotly graph object figure
 
         Args:
-<<<<<<< HEAD
-            - geometry (stem.geometry.Geometry): geometry object
-            - surface (stem.geometry.Surface): surface object
-=======
             - geometry (:class:`stem.geometry.Geometry`): geometry object
             - surface (:class:`stem.geometry.Surface`): surface object
->>>>>>> 4362cf1c
             - show_surface_ids (bool): flag to show surface ids
             - fig (plotly.graph_objects.Figure): graph object figure to which the surface is added
 
@@ -152,7 +109,6 @@
     def __add_3d_lines_to_plot(geometry: 'Geometry', show_line_ids: bool, show_point_ids: bool, fig: 'go.Figure'):
         """
         Adds lines to a 3D plotly graph object figure.
-<<<<<<< HEAD
 
         Args:
             - geometry (:class:`stem.geometry.Geometry`): Geometry object.
@@ -169,24 +125,6 @@
             point1 = geometry.points[line.point_ids[0]].coordinates
             point2 = geometry.points[line.point_ids[1]].coordinates
 
-=======
-
-        Args:
-            - geometry (:class:`stem.geometry.Geometry`): Geometry object.
-            - show_line_ids (bool): If True, the line ids are shown in the plot.
-            - show_point_ids (bool): If True, the point ids are shown in the plot.
-            - fig (plotly.graph_objects.Figure): graph object figure to which the lines are added.
-
-        """
-
-        text_array = []
-        line_centroids = []
-
-        for line_id, line in geometry.lines.items():
-            point1 = geometry.points[line.point_ids[0]].coordinates
-            point2 = geometry.points[line.point_ids[1]].coordinates
-
->>>>>>> 4362cf1c
             # yapf: disable
             fig.add_trace(
                 go.Scatter3d(x=[point1[0], point2[0]],
@@ -357,7 +295,6 @@
 
         if ndim == 2:
             PlotUtils.__add_2d_lines_to_plot(geometry, show_line_ids, show_point_ids, fig)
-<<<<<<< HEAD
 
             # loop over all surfaces
             for surface in geometry.surfaces.values():
@@ -365,12 +302,6 @@
 
             # reorder data such that all text labels are shown
             PlotUtils.__move_labels_to_front(fig)
-=======
-
-            # loop over all surfaces
-            for surface in geometry.surfaces.values():
-                PlotUtils.__add_2d_surface_to_plot(geometry, surface, show_surface_ids, fig)
->>>>>>> 4362cf1c
 
         elif ndim == 3:
 
