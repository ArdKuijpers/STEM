--- conflicted
+++ resolved
@@ -1,4 +1,4 @@
-<<<<<<< HEAD
+# import required typing classes
 # import required typing classes
 from typing import TYPE_CHECKING, List, Union
 
@@ -8,55 +8,96 @@
 # Axes3D import has side effects, it enables using projection='3d' in add_subplot
 from mpl_toolkits.mplot3d.art3d import Poly3DCollection, PolyCollection
 
-=======
->>>>>>> 5f99c3bd
-# import required typing classes
 from typing import List
 
 import numpy as np
 import numpy.typing as npt
 import plotly.graph_objects as go
 
-<<<<<<< HEAD
+from stem.geometry import Geometry, Volume, Surface
 if TYPE_CHECKING:
     from stem.geometry import Geometry, Volume, Surface, Line
     from matplotlib.axes import Axes
 
 from stem.utils import Utils
-=======
-from stem.geometry import Geometry, Volume, Surface
->>>>>>> 5f99c3bd
 
 
 class PlotUtils:
 
     @staticmethod
-<<<<<<< HEAD
-    def __add_line_to_plot( geometry: 'Geometry', line: 'Line', show_line_ids, show_point_ids, ax: Union['Axes', Axes3D]):
-        """
-        Adds a line to a plot
-=======
     def __add_2d_surface_to_plot(geometry: 'Geometry',  surface: 'Surface', show_surface_ids: bool,
                                  show_line_ids: bool, show_point_ids: bool,
                                  fig: 'go.Figure') -> npt.NDArray[np.float64]:
+    def __add_line_to_plot( geometry: 'Geometry', line: 'Line', show_line_ids, show_point_ids, ax: Union['Axes', Axes3D]):
         """
         Adds a 2D surface to a plotly graph object figure
->>>>>>> 5f99c3bd
+        Adds a line to a plot
 
         Args:
             - geometry (:class:`stem.geometry.Geometry`): geometry object
             - line (:class:`stem.geometry.Line`): line object
             - show_line_ids (bool): flag to show line ids
             - show_point_ids (bool): flag to show point ids
-<<<<<<< HEAD
+            - fig (plotly.graph_objects.Figure): graph object figure to which the surface is added
+
+        Returns:
+            - NDArray[float]: surface centroid
             - ax (Union[matplotlib.axes.Axes, mpl_toolkits.mplot3d.axes3d.Axes3D]): axes object to which the surface\
              is added
 
         """
+        # initialize list of surface point ids
+        surface_point_ids: List[int] = []
+
+        # calculate centroids of lines to show line ids
+        line_centroids = np.zeros((len(surface.line_ids), 3))
+        for i, line_k in enumerate(surface.line_ids):
+
+            # get current line
+            line = geometry.lines[abs(line_k)]
         # get coordinates of line points
         line_point_coordinates = np.array([geometry.points[point_id].coordinates
                                            for point_id in line.point_ids])
 
+            # copy line point ids as line_connectivities can be reversed
+            line_connectivities = np.copy(line.point_ids)
+
+            # reverse line connectivity if line is defined in opposite direction
+            if line_k < 0:
+                line_connectivities = line_connectivities[::-1]
+
+            # calculate line centroid
+            line_centroids[i, :] = np.mean([geometry.points[line_connectivities[0]].coordinates,
+                                               geometry.points[line_connectivities[1]].coordinates], axis=0)
+
+            surface_point_ids.extend(line_connectivities)
+
+        # get unique points within surface
+        unique_points = []
+        for point_id in surface_point_ids:
+
+            if point_id not in unique_points:
+                unique_points.append(point_id)
+
+        # get coordinates of surface points
+        surface_point_coordinates = np.array([geometry.points[point_id].coordinates
+                                              for point_id in unique_points])
+
+        # add surface to plot
+        closed_loop_coordinates = np.vstack((surface_point_coordinates, surface_point_coordinates[0, :]))
+        fig.add_trace(go.Scatter(x=closed_loop_coordinates[:, 0], y=closed_loop_coordinates[:, 1], mode='lines+markers',
+                                 line={"color": 'black', "width": 1}, marker={"color": 'red', "size": 5},
+                                 fill='toself', fillcolor="#ADD8E6"))
+
+        # calculate surface centroid and add to list of all surface centroids which are required to calculate
+        # the volume centroid
+        surface_centroid: npt.NDArray[np.float64] = np.mean(surface_point_coordinates, axis=0, dtype=np.float64)
+
+        # show surface ids
+        if show_surface_ids:
+            fig.add_trace(go.Scatter(x=[surface_centroid[0]], y=[surface_centroid[1]], mode='text',
+                                     text=f"<b>s_{abs(surface.id)}</b>", textfont={"size": 14},
+                                     textposition="middle center"))
         # plot line
         ax.plot(line_point_coordinates[:, 0], line_point_coordinates[:, 1], color='black', linewidth=2)
 
@@ -70,6 +111,12 @@
             else:
                 ax.text(line_centroid[0], line_centroid[1], f"l_{abs(line.id)}",
                         color='green', fontsize=11, fontweight='bold')
+
+            text_array = [f"<b>l_{abs(line_k)}</b>" for line_k in surface.line_ids]
+
+            fig.add_trace(go.Scatter(x=line_centroids[:, 0], y=line_centroids[:, 1], mode='text',
+                                     text=text_array, textfont={"size": 14},
+                                     textposition="top right"))
 
         # show point ids
         if show_point_ids:
@@ -81,19 +128,34 @@
                     ax.text(point.coordinates[0], point.coordinates[1], f"p_{point_id}",
                             color='red', fontsize=11, fontweight='bold')
 
+
+            text_array = [f"<b>p_{point_id}</b>" for point_id in geometry.points.keys()]
+            point_coordinates = np.array([point.coordinates for point in geometry.points.values()])
+
+            fig.add_trace(go.Scatter(x=point_coordinates[:, 0], y=point_coordinates[:,1], mode='text',
+                                     text=text_array, textfont={"size": 14}, textposition="top right"))
+
+        return surface_centroid
+
     @staticmethod
     def __add_surface_to_plot(geometry: 'Geometry',  surface: 'Surface', show_surface_ids: bool,
                               ax: Union['Axes', Axes3D]):
+    def __add_3d_surface_to_plot(geometry: 'Geometry', surface: 'Surface', show_surface_ids: bool, show_line_ids: bool,
+                                 show_point_ids: bool, fig: 'go.Figure') -> npt.NDArray[np.float64]:
         """
         Adds a surface to a plot
+        Adds a 3D surface to a plotly graph object figure.
 
         Args:
             - geometry (:class:`stem.geometry.Geometry`): geometry object
             - surface (:class:`stem.geometry.Surface`): surface object
+            - geometry (:class:'stem.geometry.Geometry'): geometry object
+            - surface (:class:'stem.geometry.Surface'): surface object
             - show_surface_ids (bool): flag to show surface ids
             - ax (Union[matplotlib.axes.Axes, mpl_toolkits.mplot3d.axes3d.Axes3D] ): axes object to which the surface\
              is added
-=======
+            - show_line_ids (bool): flag to show line ids
+            - show_point_ids (bool): flag to show point ids
             - fig (plotly.graph_objects.Figure): graph object figure to which the surface is added
 
         Returns:
@@ -104,6 +166,7 @@
         surface_point_ids: List[int] = []
 
         # calculate centroids of lines to show line ids
+        for line_k in surface.line_ids:
         line_centroids = np.zeros((len(surface.line_ids), 3))
         for i, line_k in enumerate(surface.line_ids):
 
@@ -134,103 +197,6 @@
         surface_point_coordinates = np.array([geometry.points[point_id].coordinates
                                               for point_id in unique_points])
 
-        # add surface to plot
-        closed_loop_coordinates = np.vstack((surface_point_coordinates, surface_point_coordinates[0, :]))
-        fig.add_trace(go.Scatter(x=closed_loop_coordinates[:, 0], y=closed_loop_coordinates[:, 1], mode='lines+markers',
-                                 line={"color": 'black', "width": 1}, marker={"color": 'red', "size": 5},
-                                 fill='toself', fillcolor="#ADD8E6"))
-
-        # calculate surface centroid and add to list of all surface centroids which are required to calculate
-        # the volume centroid
-        surface_centroid: npt.NDArray[np.float64] = np.mean(surface_point_coordinates, axis=0, dtype=np.float64)
-
-        # show surface ids
-        if show_surface_ids:
-            fig.add_trace(go.Scatter(x=[surface_centroid[0]], y=[surface_centroid[1]], mode='text',
-                                     text=f"<b>s_{abs(surface.id)}</b>", textfont={"size": 14},
-                                     textposition="middle center"))
-
-        # show line ids
-        if show_line_ids:
-
-            text_array = [f"<b>l_{abs(line_k)}</b>" for line_k in surface.line_ids]
-
-            fig.add_trace(go.Scatter(x=line_centroids[:, 0], y=line_centroids[:, 1], mode='text',
-                                     text=text_array, textfont={"size": 14},
-                                     textposition="top right"))
-
-        # show point ids
-        if show_point_ids:
-
-            text_array = [f"<b>p_{point_id}</b>" for point_id in geometry.points.keys()]
-            point_coordinates = np.array([point.coordinates for point in geometry.points.values()])
-
-            fig.add_trace(go.Scatter(x=point_coordinates[:, 0], y=point_coordinates[:,1], mode='text',
-                                     text=text_array, textfont={"size": 14}, textposition="top right"))
-
-        return surface_centroid
-
-    @staticmethod
-    def __add_3d_surface_to_plot(geometry: 'Geometry', surface: 'Surface', show_surface_ids: bool, show_line_ids: bool,
-                                 show_point_ids: bool, fig: 'go.Figure') -> npt.NDArray[np.float64]:
-        """
-        Adds a 3D surface to a plotly graph object figure.
-
-        Args:
-            - geometry (:class:'stem.geometry.Geometry'): geometry object
-            - surface (:class:'stem.geometry.Surface'): surface object
-            - show_surface_ids (bool): flag to show surface ids
-            - show_line_ids (bool): flag to show line ids
-            - show_point_ids (bool): flag to show point ids
-            - fig (plotly.graph_objects.Figure): graph object figure to which the surface is added
->>>>>>> 5f99c3bd
-
-        Returns:
-            - NDArray[float]: surface centroid
-
-        """
-        # initialize list of surface point ids
-        surface_point_ids: List[int] = []
-
-        # calculate centroids of lines to show line ids
-<<<<<<< HEAD
-        for line_k in surface.line_ids:
-=======
-        line_centroids = np.zeros((len(surface.line_ids), 3))
-        for i, line_k in enumerate(surface.line_ids):
->>>>>>> 5f99c3bd
-
-            # get current line
-            line = geometry.lines[abs(line_k)]
-
-            # copy line point ids as line_connectivities can be reversed
-            line_connectivities = np.copy(line.point_ids)
-
-            # reverse line connectivity if line is defined in opposite direction
-            if line_k < 0:
-                line_connectivities = line_connectivities[::-1]
-
-<<<<<<< HEAD
-=======
-            # calculate line centroid
-            line_centroids[i, :] = np.mean([geometry.points[line_connectivities[0]].coordinates,
-                                               geometry.points[line_connectivities[1]].coordinates], axis=0)
-
->>>>>>> 5f99c3bd
-            surface_point_ids.extend(line_connectivities)
-
-        # get unique points within surface
-        unique_points = []
-        for point_id in surface_point_ids:
-
-            if point_id not in unique_points:
-                unique_points.append(point_id)
-
-        # get coordinates of surface points
-        surface_point_coordinates = np.array([geometry.points[point_id].coordinates
-                                              for point_id in unique_points])
-
-<<<<<<< HEAD
         surface_centre = Utils.calculate_centre_of_mass(surface_point_coordinates)
 
         if isinstance(ax, Axes3D):
@@ -238,8 +204,25 @@
             vertices = [list(zip(surface_point_coordinates[:, 0],
                                  surface_point_coordinates[:, 1],
                                  surface_point_coordinates[:, 2]))]
+        # check which delaunay axis to use for the meshing
+        delaunayaxis = 'z'
+        if np.allclose(surface_point_coordinates[:, 0], surface_point_coordinates[0, 0]):
+            delaunayaxis = 'x'
+        elif np.allclose(surface_point_coordinates[:, 1], surface_point_coordinates[0, 1]):
+            delaunayaxis = 'y'
 
             poly = Poly3DCollection(vertices, facecolors='blue', linewidths=1, edgecolors='black', alpha=0.35)
+        # add surface to plot
+        fig.add_trace(go.Mesh3d(x=surface_point_coordinates[:, 0], y=surface_point_coordinates[:, 1],
+                                z=surface_point_coordinates[:, 2], opacity=0.25, showscale=False,
+                                delaunayaxis=delaunayaxis, color='blue'))
+
+        # add surface edges to plot
+        closed_loop_coordinates = np.vstack((surface_point_coordinates, surface_point_coordinates[0, :]))
+        fig.add_trace(go.Scatter3d(x=closed_loop_coordinates[:, 0], y=closed_loop_coordinates[:, 1],
+                                   z=closed_loop_coordinates[:, 2], mode='lines+markers', line={"color": 'black',
+                                                                                                "width": 2},
+                                   marker={"color": 'red', "size": 2}))
 
             # show surface ids
             if show_surface_ids:
@@ -249,43 +232,6 @@
             # set vertices in format as required by PolyCollection
             vertices = [list(zip(surface_point_coordinates[:, 0],
                                  surface_point_coordinates[:, 1]))]
-
-            # create PolyCollection
-            poly = PolyCollection(vertices, facecolors='blue', linewidths=1, edgecolors='black', alpha=0.35)
-
-            # show surface ids
-            if show_surface_ids:
-                ax.text(surface_centre[0], surface_centre[1], f"s_{abs(surface.id)}",
-                        color='black', fontsize=11, fontweight='bold')
-
-        # add PolyCollection to figure
-        ax.add_collection(poly)
-
-        return surface_centre
-
-    @staticmethod
-    def __add_volume_to_plot(geometry: 'Geometry', volume: 'Volume', show_volume_ids: bool, show_surface_ids: bool,
-                             ax: Axes3D):
-=======
-        # check which delaunay axis to use for the meshing
-        delaunayaxis = 'z'
-        if np.allclose(surface_point_coordinates[:, 0], surface_point_coordinates[0, 0]):
-            delaunayaxis = 'x'
-        elif np.allclose(surface_point_coordinates[:, 1], surface_point_coordinates[0, 1]):
-            delaunayaxis = 'y'
-
-        # add surface to plot
-        fig.add_trace(go.Mesh3d(x=surface_point_coordinates[:, 0], y=surface_point_coordinates[:, 1],
-                                z=surface_point_coordinates[:, 2], opacity=0.25, showscale=False,
-                                delaunayaxis=delaunayaxis, color='blue'))
-
-        # add surface edges to plot
-        closed_loop_coordinates = np.vstack((surface_point_coordinates, surface_point_coordinates[0, :]))
-        fig.add_trace(go.Scatter3d(x=closed_loop_coordinates[:, 0], y=closed_loop_coordinates[:, 1],
-                                   z=closed_loop_coordinates[:, 2], mode='lines+markers', line={"color": 'black',
-                                                                                                "width": 2},
-                                   marker={"color": 'red', "size": 2}))
-
         # calculate surface centroid and add to list of all surface centroids which are required to calculate
         # the volume centroid
         surface_centroid: npt.NDArray[np.float64] = np.mean(surface_point_coordinates, axis=0, dtype=np.float64)
@@ -297,6 +243,8 @@
                                        text=f"<b>s_{abs(surface.id)}</b>", textfont={"size": 14},
                                        textposition="middle center"))
 
+            # create PolyCollection
+            poly = PolyCollection(vertices, facecolors='blue', linewidths=1, edgecolors='black', alpha=0.35)
         # show line ids
         if show_line_ids:
 
@@ -306,12 +254,19 @@
                                        text=text_array, textfont={"size": 14},
                                        textposition="middle center"))
 
+            # show surface ids
+            if show_surface_ids:
+                ax.text(surface_centre[0], surface_centre[1], f"s_{abs(surface.id)}",
+                        color='black', fontsize=11, fontweight='bold')
         # show point ids
         if show_point_ids:
 
+        # add PolyCollection to figure
+        ax.add_collection(poly)
             text_array = [f"<b>p_{point_id}</b>" for point_id in geometry.points.keys()]
             point_coordinates = np.array([point.coordinates for point in geometry.points.values()])
 
+        return surface_centre
             fig.add_trace(go.Scatter3d(x=point_coordinates[:,0], y=point_coordinates[:,1],
                                        z=point_coordinates[:,2], mode='text',
                                        text=text_array, textfont={"size": 14},
@@ -321,9 +276,10 @@
         return surface_centroid
 
     @staticmethod
+    def __add_volume_to_plot(geometry: 'Geometry', volume: 'Volume', show_volume_ids: bool, show_surface_ids: bool,
+                             ax: Axes3D):
     def __add_3d_volume_to_plot(geometry: 'Geometry', volume: 'Volume', show_volume_ids: bool, show_surface_ids: bool,
                                 show_line_ids: bool, show_point_ids: bool, fig: 'go.Figure'):
->>>>>>> 5f99c3bd
         """
         Adds a 3D volume to a plotly graph object figure.
 
@@ -332,13 +288,10 @@
             - volume (:class:`stem.geometry.Volume`): Volume object
             - show_volume_ids (bool): Show volume ids
             - show_surface_ids (bool): Show surface ids
-<<<<<<< HEAD
             - ax (mpl_toolkits.mplot3d.axes3d.Axes3D): Axes object to which the volume is added
-=======
             - show_line_ids (bool): Show line ids
             - show_point_ids (bool): Show point ids
             - fig (plotly.graph_objects.Figure): graph object figure to which the surface is added
->>>>>>> 5f99c3bd
 
         """
         # initialize list of surface centroids which are required to plot the surface ids
@@ -349,14 +302,11 @@
             # get current surface
             surface = geometry.surfaces[abs(surface_k)]
 
-<<<<<<< HEAD
             surface_centre = PlotUtils.__add_surface_to_plot(geometry, surface, show_surface_ids, ax)
             all_surface_centroids.append(surface_centre)
-=======
             surface_centroid = PlotUtils.__add_3d_surface_to_plot(geometry, surface, show_surface_ids, show_line_ids,
                                                                   show_point_ids, fig)
             all_surface_centroids.append(surface_centroid)
->>>>>>> 5f99c3bd
 
         # show volume ids
         if show_volume_ids:
@@ -389,7 +339,6 @@
         fig = go.Figure()
 
         if ndim == 2:
-<<<<<<< HEAD
             ax = fig.add_subplot(111)
 
             # add all lines to the plot, including loose lines
@@ -399,30 +348,25 @@
             # add all surfaces to the plot
             for surface in geometry.surfaces.values():
                 PlotUtils.__add_surface_to_plot(geometry, surface, show_surface_ids, ax)
-=======
-            for surface in geometry.surfaces.values():
 
                 PlotUtils.__add_2d_surface_to_plot(geometry, surface, show_surface_ids, show_line_ids,
                                                    show_point_ids, fig)
->>>>>>> 5f99c3bd
 
         elif ndim == 3:
 
             # loop over all volumes
             for volume_data in geometry.volumes.values():
 
-<<<<<<< HEAD
                 # add all lines to the plot, including loose lines
                 for line in geometry.lines.values():
                     PlotUtils.__add_line_to_plot(geometry, line, show_line_ids, show_point_ids, ax)
 
                 # loose surfaces are not added to the plot, all surfaces are part of a volume
                 PlotUtils.__add_volume_to_plot(geometry, volume_data, show_volume_ids, show_surface_ids, ax)
-=======
+
                 PlotUtils.__add_3d_volume_to_plot(geometry, volume_data, show_volume_ids, show_surface_ids,
                                                   show_line_ids, show_point_ids, fig)
 
->>>>>>> 5f99c3bd
         else:
             raise ValueError("Number of dimensions should be 2 or 3")
 
