from typing import List, Dict, Any, Union, Optional
from dataclasses import dataclass, field
from abc import ABC, abstractmethod

<<<<<<< HEAD
from stem.solver import AnalysisType
from stem.utils import Utils
=======
from stem.table import Table
>>>>>>> db39d95f


@dataclass
class BoundaryParametersABC(ABC):
    """
    Abstract base class for boundary parameters
    """

    pass

    @property
    @abstractmethod
    def is_constraint(self) -> bool:
        """
        Property which indicates if boundary condition is a constraint.
        
        Returns:
            - bool
        """
        raise Exception("abstract method 'is_constraint' of boundary parameters class is called")

    @staticmethod
    @abstractmethod
    def get_element_name(n_dim_model: int, n_nodes_element: int, analysis_type: AnalysisType):
        """
        Abstract static method to get the element name for a boundary condition.

        Args:
            - n_dim_model (int): The number of dimensions of the model
            - n_nodes_element (int): The number of nodes per element
            - analysis_type (:class:`stem.solver.AnalysisType`): The analysis type.

        Raises:
            - Exception: abstract method is called
        """
        raise Exception("abstract method 'get_element_name' of boundary parameters class is called")


@dataclass
class DisplacementConstraint(BoundaryParametersABC):
    """
    Class containing the boundary parameters for displacement constraint

    Inheritance:
        - :class:`BoundaryParametersABC`

    Attributes:
        - active (List[bool]): Activate/deactivate constraint for each direction.
        - is_fixed (List[bool]): Specify if constraint is fixed for each direction.
        - value (List[Union[float, :class:`stem.table.Table`]]): Displacement value for direction [m]. \
            It should be a list of either float or table for each displacement. If a float is specified, the \
            displacement is time-independent, otherwise the table specifies the amplitude of the amplitude of the \
            displacement [m] over time [s] for each direction.
    """

    active: List[bool]
    is_fixed: List[bool]
    value: List[Union[float, Table]]

    @property
    def is_constraint(self) -> bool:
        """
        Property which indicates if boundary condition is a constraint. True for DisplacementConstraint.
        
        Returns:
            - bool
        """
        return True

    @staticmethod
    def get_element_name(n_dim_model: int, n_nodes_element: int, analysis_type: AnalysisType):
        """
        Static method to get the element name for a displacement constraint. Displacement constraint does not have a
        name.

        Args:
            - n_dim_model (int): The number of dimensions of the model (2 or 3)
            - n_nodes_element (int): The number of nodes per element
            - analysis_type (stem.solver.AnalysisType): The analysis type.

        Raises:
            - ValueError: Displacement constraint can only be applied in mechanical or mechanical groundwater flow

        Returns:
            - None: Displacement constraint does not have a name

        """

        available_node_dim_combinations = {
            2: [None],
            3: [None],
        }
        Utils.check_ndim_nnodes_combinations(n_dim_model, None, available_node_dim_combinations,
                                             "Displacement constraint")

        if analysis_type == AnalysisType.MECHANICAL_GROUNDWATER_FLOW or analysis_type == AnalysisType.MECHANICAL:
            # displacement constraint does not have an element name
            element_name = None
        else:
            raise ValueError("Displacement constraint can only be applied in mechanical or mechanical groundwater "
                             "flow analysis")

        return element_name


@dataclass
class RotationConstraint(BoundaryParametersABC):
    """
    Class containing the boundary parameters for rotation constraint

    Inheritance:
        - :class:`BoundaryParametersABC`

    Attributes:
        - active (List[bool]): Activate/deactivate constraint for each direction.
        - is_fixed (List[bool]): Specify if constraint is fixed around each axis.
        - value (List[float]): Rotation constraint
        - value (List[Union[float, :class:`stem.table.Table`]]): Rotation value around x, y and z axis [Rad]. \
            It should be a list of either float or table for each direction. If a float is specified, the rotation is \
            time-independent, otherwise the table specifies the amplitude of the rotation [Rad] over
            time [s] around each axis.
    """

    active: List[bool]
    is_fixed: List[bool]
    value: List[Union[float, Table]]

    @property
    def is_constraint(self) -> bool:
        """
        Property which indicates if boundary condition is a constraint. True for RotationConstraint.
        
        Returns:
            - bool
        """
        return True

    @staticmethod
    def get_element_name(n_dim_model: int, n_nodes_element: int, analysis_type: AnalysisType):
        """
        Static method to get the element name for a rotation constraint. Rotation constraint does not have a
        name.

        Args:
            - n_dim_model (int): The number of dimensions of the model
            - n_nodes_element (int): The number of nodes per element
            - analysis_type (:class:`stem.solver.AnalysisType`): The analysis type.

        Raises:
            - ValueError: Rotation constraint can only be applied in mechanical or mechanical groundwater flow

        Returns:
            - None: Rotation constraint does not have a name

        """
        available_node_dim_combinations = {
            2: [None],
            3: [None],
        }
        Utils.check_ndim_nnodes_combinations(n_dim_model, None, available_node_dim_combinations,
                                             "Rotation constraint")

        if analysis_type == AnalysisType.MECHANICAL_GROUNDWATER_FLOW or analysis_type == AnalysisType.MECHANICAL:
            # rotation constraint does not have an element name
            element_name = None
        else:
            raise ValueError("Rotation constraint can only be applied in mechanical or mechanical groundwater "
                             "flow analysis")

        return element_name


@dataclass
class AbsorbingBoundary(BoundaryParametersABC):
    """
    Class containing the boundary parameters for a point boundary

    Inheritance:
        - :class:`BoundaryParametersABC`

    Attributes:
        - absorbing_factors (List[float]): Indicated how much of the P-wave \
            and S-wave should be damped from the boundaries and is comprised between \
            0 (no damping) and 1 (full damping).
        - virtual_thickness (float): Entity of the virtual thickness [m].
    """

    absorbing_factors: List[float]
    virtual_thickness: float

    @property
    def is_constraint(self) -> bool:
        """
        Property which indicates if boundary condition is a constraint. False for AbsorbingBoundary.
        
        Returns:
            - bool
        """
        return False

    @staticmethod
    def get_element_name(n_dim_model: int, n_nodes_element: int, analysis_type: AnalysisType):
        """
        Static method to get the element name for an absorbing boundary.

        Args:
            - n_dim_model (int): The number of dimensions of the model (2 or 3)
            - n_nodes_element (int): The number of nodes per element
            - analysis_type (:class:`stem.solver.AnalysisType`): The analysis type.

        Raises:
            - ValueError: Absorbing boundary conditions can only be applied in mechanical or mechanical groundwater \
                flow analysis

        Returns:
            - str: The element name

        """

        available_node_dim_combinations = {
            2: [2, 3],
            3: [3, 4],
        }
        Utils.check_ndim_nnodes_combinations(n_dim_model, n_nodes_element, available_node_dim_combinations,
                                             "Absorbing boundary")

        if analysis_type == AnalysisType.MECHANICAL_GROUNDWATER_FLOW or analysis_type == AnalysisType.MECHANICAL:
            element_name = f"UPwLysmerAbsorbingCondition{n_dim_model}D{n_nodes_element}N"
        else:
            raise ValueError("Absorbing boundary conditions can only be applied in mechanical or mechanical "
                            "groundwater flow analysis")

        return element_name<|MERGE_RESOLUTION|>--- conflicted
+++ resolved
@@ -2,12 +2,9 @@
 from dataclasses import dataclass, field
 from abc import ABC, abstractmethod
 
-<<<<<<< HEAD
 from stem.solver import AnalysisType
 from stem.utils import Utils
-=======
 from stem.table import Table
->>>>>>> db39d95f
 
 
 @dataclass
