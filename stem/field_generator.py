from abc import ABC, abstractmethod, abstractproperty
from typing import List, Dict, Optional, Any, Sequence, Union

import numpy as np
import numpy.typing as npty
from random_fields.generate_field import RandomFields, ModelName

from stem.globals import VERTICAL_AXIS

AVAILABLE_RANDOM_FIELD_MODEL_NAMES = ["Gaussian", "Exponential", "Matern", "Linear"]


class FieldGenerator(ABC):
    """
    Abstract class to generate fields as function of points coordinates (x, y and z).
    The function should implement a `generate` method to initialise the field and the `values`
    property to retrieve the generated field.

    """
    def __init__(self):
        self.generated_field: Optional[List[float]] = None

    @abstractmethod
    def generate(self, coordinates: npty.NDArray[np.float64]):
        """
        Method to generate the fields for the required coordinates.
        It has to set the generated_field attribute.

        Args:
            - coordinates (numpy.typing.NDArray[np.float64]): Sequence of points where the random field needs to be generated.

        """
        pass

    @property
    def values(self) -> Optional[List[Any]]:
        """
        Returns the value of the generated field.

        Returns:
            - Optional[list[Any]]: the list of generated values for the field.

        Raises:
            - ValueError: if field is not generated using the `generate()` methoed
        """
        if self.generated_field is None:
            raise ValueError("Values for field parameters are not generated yet.")

        return self.generated_field


class RandomFieldGenerator(FieldGenerator):
    """
    Class to generate random fields for a material property in the model as funtion of the coordinates
    of the centroid of the elements (x, y and z).

    """

    def __init__(self, model_name: str,
                 n_dim: int,
                 cov: float,
                 v_scale_fluctuation: float,
                 anisotropy: Union[float, List[float]],
                 angle: Union[float, List[float]],
                 mean_value: Optional[Union[int, float]] = None,
                 seed: int = 14):
        """
        Initialise a random generator field. The mean value is optional because it can be set at another moment.
        In that case it should be set before running the generate method.

        Anisotropy and angle can be given as scalar, 1-D and 2-D lists. In case the model is 3D but a 1-D or scalar
        is provided, it is assumed the same angle and anisotropy along both horizontal direction.

        Args:
            - model_name (str): Name of the model to be used. Options are: "Gaussian", "Exponential", "Matern", "Linear"
            - n_dim (int): number of dimensions of the model (2 or 3).
            - cov (float): The coefficient of variation of the random field.
            - v_scale_fluctuation (float): The vertical scale of fluctuation of the random field.
            - anisotropy (list): The anisotropy of the random field in the other directions (per dimension).
            - angle (list): The angle of the random field (per dimension).
            - mean_value (Optional[float]): mean value of the random field. Defaults to None. \
                In that case it should be set otherwise before running the generate method.
            - seed (int): The seed number for the random number generator.

        Raises:
            - ValueError: if the model dimensions is not 2 or 3.
            - ValueError: if the model_name is not a valid or implemented model.

        """
        super().__init__()

        # validate the number of dimensions of the model
        if n_dim not in [2, 3]:
            raise ValueError(f"Number of dimension {n_dim} specified, but should be one of either 2 or 3.")

        # check that random field model is one of the implemented
        if model_name not in available_random_field_model_names:
            raise ValueError(f"Model name: `{model_name}` was provided but not understood or implemented yet. "
                             f"Available models are: {available_random_field_model_names}")

        # if anisotropy or angle are float, convert to list
        if isinstance(anisotropy, float):
            anisotropy = [anisotropy]
        if isinstance(angle, float):
            angle = [angle]

        # if angle or anisotropy are 1-D list but model is 3-D replicate them
        aux_key = [anisotropy, angle]
        if n_dim == 3:
            for key in aux_key:
                if len(key) == 1:
                    key += key

        self.model_name = model_name
        self.n_dim = n_dim
        self.cov = cov
        self.v_scale_fluctuation = v_scale_fluctuation
        self.anisotropy = anisotropy
        self.angle = angle
        self.mean_value = mean_value
        self.seed = seed

    def generate(self, coordinates: npty.NDArray[np.float64]):
        """
        Generate the random field parameters at the coordinates specified.
        The generated values are stored in `generated_field` attribute.

        Args:
            - coordinates (numpy.typing.NDArray[np.float64]): Sequence of points where the random field needs to be
            generated.

        """

        if self.mean_value is None:
            raise ValueError("The mean value of the random field is not set yet. Error.")

        variance = (self.cov * self.mean_value) ** 2

        rf_generator = RandomFields(
            n_dim=self.n_dim, mean=self.mean_value, variance=variance,
            model_name=ModelName[self.model_name],
            v_scale_fluctuation=self.v_scale_fluctuation,
            anisotropy=self.anisotropy,
            angle=self.angle,
            seed=self.seed,
            v_dim=VERTICAL_AXIS
        )
        coordinates_for_rf = np.array(coordinates)
        rf_generator.generate(coordinates_for_rf)
        self.generated_field = list(rf_generator.random_field)[0].tolist()

<<<<<<< HEAD





=======
    @property
    def values(self) -> Optional[List[Any]]:
        """
        Returns the value of the generated field.

        Returns:
            - Optional[list[Any]]: the list of generated values for the field.

        """
        if self.generated_field is None:
            raise ValueError("Values for field parameters are not generated yet.")

        return self.generated_field
>>>>>>> 0cdc9354
<|MERGE_RESOLUTION|>--- conflicted
+++ resolved
@@ -149,24 +149,3 @@
         rf_generator.generate(coordinates_for_rf)
         self.generated_field = list(rf_generator.random_field)[0].tolist()
 
-<<<<<<< HEAD
-
-
-
-
-
-=======
-    @property
-    def values(self) -> Optional[List[Any]]:
-        """
-        Returns the value of the generated field.
-
-        Returns:
-            - Optional[list[Any]]: the list of generated values for the field.
-
-        """
-        if self.generated_field is None:
-            raise ValueError("Values for field parameters are not generated yet.")
-
-        return self.generated_field
->>>>>>> 0cdc9354
