import collections
from typing import Sequence, List

import numpy as np


def check_dimensions(points:Sequence[Sequence[float]]):
    """

    Check if points have the same dimensions (2D or 3D).

    Args:
        - points: (Sequence[Sequence[float]]): points to be tested

    Raises:
        - ValueError: when the points have different dimensions.
        - ValueError: when the dimension is not either 2 or 3D.

    """
    lengths = [len(point) for point in points]
    if len(np.unique(lengths)) != 1:
        raise ValueError("Mismatch in dimension of given points!")

    if any([ll not in [2,3] for ll in lengths]):
        raise ValueError("Dimension of the points should be 2D or 3D.")


def is_collinear(point:Sequence[float], start_point:Sequence[float], end_point:Sequence[float], a_tol:float=1e-06):
    """
    Check if a point is aligned with the two points of a line. Points must have the same dimension (2D or 3D)

    Args:
<<<<<<< HEAD
        point (Sequence[float]): point to be tested
        start_point (Sequence[float]): first point on the line
        end_point (Sequence[float]): second point on the line
        a_tol (Sequence[float]): absolute tolerance to check collinearity

    Returns:
        bool: whether the point is aligned or not
    Returns:
        ValueError: when there is a dimension mismatch in the point dimensions.
=======
        - point (Sequence[float]): point coordinates to be tested
        - start_point (Sequence[float]): coordinates of first point of a line
        - end_point (Sequence[float]): coordinates of second point of a line

    Returns:
        - bool: whether the point is aligned or not
>>>>>>> 93601fea
    """

    # check dimensions of points for validation
    check_dimensions([point, start_point, end_point])

    vec_1 = np.asarray(point) - np.asarray(start_point)
    vec_2 = np.asarray(end_point) - np.asarray(start_point)

    # cross product of the two vector
    cross_product = np.cross(vec_1, vec_2)
    # It should be smaller than tolerance for points to be aligned
    return np.sum(np.abs(cross_product)) < a_tol


def is_point_between_points(point:Sequence[float], start_point:Sequence[float], end_point:Sequence[float]):
    """
    Check if point is between the other two. Points must have the same dimension (2D or 3D).

    Args:
        - point (Sequence[float]): point coordinates to be tested
        - start_point (Sequence[float]): first extreme coordinates of the line
        - end_point (Sequence[float]): second extreme coordinates of the line

    Returns:
        - bool: whether the point is between the other two or not
    """

    # Calculate vectors between the points
    vec_1 = np.asarray(point) - np.asarray(start_point)
    vec_2 = np.asarray(end_point) - np.asarray(start_point)

    # Calculate the scalar projections of vector1 onto vector2
    scalar_projection = sum(v1 * v2 for v1, v2 in zip(vec_1, vec_2)) / sum(v ** 2 for v in vec_2)

    # Check if the scalar projection is between 0 and 1 (inclusive)
    return 0 <= scalar_projection <= 1


def is_non_string_sequence(obj:object):
    """
    Check if object is a sequence but not a string

    Args:
        obj (object): object to be tested
    Returns:
        bool: whether the object is a sequence but not a string
    """

    if isinstance(obj, str):
        return False
    return isinstance(obj, collections.abc.Sequence)<|MERGE_RESOLUTION|>--- conflicted
+++ resolved
@@ -27,27 +27,18 @@
 
 def is_collinear(point:Sequence[float], start_point:Sequence[float], end_point:Sequence[float], a_tol:float=1e-06):
     """
-    Check if a point is aligned with the two points of a line. Points must have the same dimension (2D or 3D)
+    Check if point is aligned with the other two on a line. Points must have the same dimension (2D or 3D)
 
     Args:
-<<<<<<< HEAD
-        point (Sequence[float]): point to be tested
-        start_point (Sequence[float]): first point on the line
-        end_point (Sequence[float]): second point on the line
-        a_tol (Sequence[float]): absolute tolerance to check collinearity
-
-    Returns:
-        bool: whether the point is aligned or not
-    Returns:
-        ValueError: when there is a dimension mismatch in the point dimensions.
-=======
         - point (Sequence[float]): point coordinates to be tested
         - start_point (Sequence[float]): coordinates of first point of a line
         - end_point (Sequence[float]): coordinates of second point of a line
+        - a_tol (Sequence[float]): absolute tolerance to check collinearity
 
     Returns:
         - bool: whether the point is aligned or not
->>>>>>> 93601fea
+    Returns:
+        ValueError: when there is a dimension mismatch in the point dimensions.
     """
 
     # check dimensions of points for validation
