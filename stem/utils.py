from typing import Sequence, Dict, Any, List, Union, Optional, Generator, TYPE_CHECKING

import numpy as np
import numpy.typing as npt

from stem.globals import ELEMENT_DATA

if TYPE_CHECKING:
    from stem.mesh import Element


class Utils:
    """
    Class containing utility methods.

    """
    @staticmethod
    def check_ndim_nnodes_combinations(n_dim: int, n_nodes_element: Optional[int],
                                       available_combinations: Dict[int, List[Any]],
                                       class_name: str):
        """
        Check if the combination of number of global dimensions and number of nodes per element is supported.

        Args:
            - n_dim (int): number of dimensions
            - n_nodes_element (int): number of nodes per element or condition-element
            - available_combinations (Dict[int, List[int]]): dictionary containing the supported combinations of number\
               of dimensions and number of nodes per element or condition-element
            - class_name (str): name of the class to be checked

        Raises:
            - ValueError: when the number of dimensions is not supported.
            - ValueError: when the combination of number of dimensions and number of nodes per element is not supported.

        """
        # check if the number of dimensions is supported
        if n_dim not in available_combinations.keys():
            raise ValueError(f"Number of dimensions {n_dim} is not supported for {class_name} elements. Supported "
                             f"dimensions are {list(available_combinations.keys())}.")

        # check if the number of nodes per element is supported
        if n_nodes_element not in available_combinations[n_dim]:
            raise ValueError(
                f"In {n_dim} dimensions, only {available_combinations[n_dim]} noded {class_name} elements are "
                f"supported. {n_nodes_element} nodes were provided."
            )

    @staticmethod
    def are_2d_coordinates_clockwise(coordinates: Sequence[Sequence[float]]) -> bool:
        """
        Checks if the 2D coordinates are given in clockwise order. If the signed area is positive, the coordinates
        are given in clockwise order.

        Args:
            - coordinates (Sequence[Sequence[float]]): coordinates of the points of a surface

        Returns:
            - bool: True if the coordinates are given in clockwise order, False otherwise.
        """

        # calculate signed area of polygon
        signed_area = 0.0
        for i in range(len(coordinates) - 1):
            signed_area += (coordinates[i + 1][0] - coordinates[i][0]) * (coordinates[i + 1][1] + coordinates[i][1])

        signed_area += (coordinates[0][0] - coordinates[-1][0]) * (coordinates[0][1] + coordinates[-1][1])

        # if signed area is positive, the coordinates are given in clockwise order
        return signed_area > 0.0

    @staticmethod
    def check_dimensions(points:Sequence[Sequence[float]]) -> None:
        """

        Check if points have the same dimensions (2D or 3D).

        Args:
            - points: (Sequence[Sequence[float]]): points to be tested

        Raises:
            - ValueError: when the points have different dimensions.
            - ValueError: when the dimension is not either 2 or 3D.

        Returns:
            - None
        """

        lengths = [len(point) for point in points]
        if len(np.unique(lengths)) != 1:
            raise ValueError("Mismatch in dimension of given points!")

        if any([ll not in [2, 3] for ll in lengths]):
            raise ValueError("Dimension of the points should be 2D or 3D.")

    @staticmethod
    def is_collinear(point: Sequence[float], start_point: Sequence[float], end_point: Sequence[float],
                     a_tol: float = 1e-06) -> bool:
        """
        Check if point is aligned with the other two on a line. Points must have the same dimension (2D or 3D)

        Args:
            - point (Sequence[float]): point coordinates to be tested
            - start_point (Sequence[float]): coordinates of first point of a line
            - end_point (Sequence[float]): coordinates of second point of a line
            - a_tol (float): absolute tolerance to check collinearity (default 1e-6)

        Raises:
            - ValueError: when there is a dimension mismatch in the point dimensions.

        Returns:
            - bool: whether the point is aligned or not
        """

        # check dimensions of points for validation
        Utils.check_dimensions([point, start_point, end_point])

        vec_1 = np.asarray(point) - np.asarray(start_point)
        vec_2 = np.asarray(end_point) - np.asarray(start_point)

        # cross product of the two vector
        cross_product = np.cross(vec_1, vec_2)

        # It should be smaller than tolerance for points to be aligned
        is_collinear: bool = np.sum(np.abs(cross_product)) < a_tol
        return is_collinear

    @staticmethod
    def is_point_between_points(point:Sequence[float], start_point:Sequence[float], end_point:Sequence[float]) -> bool:
        """
        Check if point is between the other two. Points must have the same dimension (2D or 3D).

        Args:
            - point (Sequence[float]): point coordinates to be tested
            - start_point (Sequence[float]): first extreme coordinates of the line
            - end_point (Sequence[float]): second extreme coordinates of the line

        Raises:
            - ValueError: when there is a dimension mismatch in the point dimensions.

        Returns:
            - bool: whether the point is between the other two or not
        """

        # check dimensions of points for validation
        Utils.check_dimensions([point, start_point, end_point])

        # Calculate vectors between the points
        vec_1 = np.asarray(point) - np.asarray(start_point)
        vec_2 = np.asarray(end_point) - np.asarray(start_point)

        # Calculate the scalar projections of vector1 onto vector2
        scalar_projection = sum(v1 * v2 for v1, v2 in zip(vec_1, vec_2)) / sum(v ** 2 for v in vec_2)

        # Check if the scalar projection is between 0 and 1 (inclusive)
        is_between: bool = 0 <= scalar_projection <= 1
        return is_between

    @staticmethod
    def is_non_str_sequence(seq: object) -> bool:
        """
        check whether object is a sequence but also not a string

        Returns:
            - bool: whether the sequence but also not a string
        """
        return isinstance(seq, Sequence) and not isinstance(seq, str)

    @staticmethod
    def chain_sequence(sequences: Sequence[Sequence[Any]]) -> Generator[Sequence[Any], Sequence[Any], None]:
        """
        Chains sequences together

        Args:
           - sequences (Sequence[Sequence[Any]]): sequences to chain

        Returns:
            - Generator[Sequence[Any], Sequence[Any], None]: generator for chaining sequences

        """
        for seq in sequences:
            yield from seq

    @staticmethod
    def merge(a: Dict[Any, Any], b: Dict[Any, Any], path: Union[List[str], Any] = None) -> Dict[Any, Any]:
        """
        merges dictionary b into dictionary a. if existing keywords conflict it assumes
        they are concatenated in a list

        Args:
            - a (Dict[Any,Any]): first dictionary
            - b (Dict[Any,Any]): second dictionary
            - path (List[str]): object to help navigate the deeper layers of the dictionary. \
                Initially this has to be None

        Returns:
            - a (Dict[Any,Any]): updated dictionary with the additional dictionary `b`
        """
        if path is None:
            path = []
        for key in b:
            if key in a:
                if isinstance(a[key], dict) and isinstance(b[key], dict):
                    Utils.merge(a[key], b[key], path + [str(key)])
                elif a[key] == b[key]:
                    pass  # same leaf value
                elif any([not Utils.is_non_str_sequence(val) for val in (a[key], b[key])]):
                    # if none of them is a sequence and are found at the same key, then something went wrong.
                    # this should not be merged silently.
                    raise ValueError(f"Conflict of merging keys at {'->'.join(path + [str(key)])}. Two non sequence "
                                     f"values have been found.")
                else:
                    a[key] = list(Utils.chain_sequence([a[key], b[key]]))
            else:
                a[key] = b[key]
        return a

    @staticmethod
    def get_unique_objects(input_sequence: Sequence[Any]) -> List[Any]:
        """
        Get the unique objects, i.e., the objects that share the same memory location.

        Args:
            - input_sequence (Sequence[Any]): full list of possible duplicate objects

        Returns:
            - List[Any]: list of unique objects
        """
        return list({id(obj): obj for obj in input_sequence}.values())

    @staticmethod
    def get_element_edges(element: 'Element') -> npt.NDArray[np.int64]:
        """
        Gets the nodal connectivities of the line edges of elements

        Args:
            - element (:class:`stem.mesh.Element`): element object

        Returns:
            - npt.NDArray[np.int64]: nodal connectivities of the line edges of the element

        """

        # get nodal connectivities of the line edges from the local element edges dictionary
        node_ids: npt.NDArray[np.int64] = np.array(element.node_ids, dtype=int)[
            ELEMENT_DATA[element.element_type]["edges"]]

        return node_ids

    @staticmethod
    def flip_node_order(elements: Sequence['Element']):
        """
        Flips the node order of the elements, where all elements should be of the same type.

        Args:
            - elements (List[:class:`stem.mesh.Element`]): list of elements

        Raises:
            - ValueError: when the elements are not of the same type.

        """

        # return of no elements are provided
        if len(elements) == 0:
            return

        # check if all elements are of the same type and get the element type
        element_types = set([element.element_type for element in elements])
        if len(element_types) > 1:
            raise ValueError("All elements should be of the same type.")
        element_type = list(element_types)[0]

        # retrieve element ids and connectivities
        ids = [element.id for element in elements]
        element_connectivies = np.array([element.node_ids for element in elements])

        # flip the elements connectivities
        element_connectivies = element_connectivies[:, ELEMENT_DATA[element_type]["reversed_order"]]

        # update the elements connectivities
        for i, (id, element_connectivity) in enumerate(zip(ids, element_connectivies)):
            elements[i].node_ids = list(element_connectivity)

    @staticmethod
    def is_volume_edge_defined_outwards(edge_element: 'Element', body_element: 'Element',
                                        nodes: Dict[int, Sequence[float]]) -> Optional[bool]:
        """
        Checks if the normal vector of the edge element is pointing outwards of the body element.

        Args:
            - edge_element (:class:`stem.mesh.Element`): 2D edge surface element
            - body_element (:class:`stem.mesh.Element`): 3D body volume element
            - nodes (Dict[int, Sequence[float]]): dictionary of node ids and coordinates

        Raises:
            - ValueError: when the edge element is not a 2D element.
            - ValueError: when the body element is not a 3D element.
            - ValueError: when not all nodes of the edge element are part of the body element.

        Returns:
            - Optional[bool]: True if the normal vector of the edge element is pointing outwards of the body element,
                False otherwise.

        """

        # element info such as order, number of edges, element types etc.
        edge_el_info = ELEMENT_DATA[edge_element.element_type]
        body_el_info = ELEMENT_DATA[body_element.element_type]

        if edge_el_info["ndim"] != 2:
            raise ValueError("Edge element should be a 2D element.")

        if body_el_info["ndim"] != 3:
            raise ValueError("Body element should be a 3D element.")

        if not set(edge_element.node_ids).issubset(set(body_element.node_ids)):
            raise ValueError("All nodes of the edge element should be part of the body element.")

        # calculate normal vector of edge element
        coordinates_edge = np.array([nodes[node_id] for node_id in edge_element.node_ids[:edge_el_info["n_vertices"]]])

        normal_vector_edge = np.cross(coordinates_edge[1, :] - coordinates_edge[0, :],
                                      coordinates_edge[2, :] - coordinates_edge[0, :])

        # calculate centroid of neighbouring body element
        body_vertices_ids = body_element.node_ids[:body_el_info["n_vertices"]]
        coordinates_body_element = np.array([nodes[node_id] for node_id in body_vertices_ids])
        centroid_volume = np.mean(coordinates_body_element, axis=0)

        # calculate centroid of edge element
        centroid_edge = np.mean(coordinates_edge, axis=0)

        # calculate vector inwards of body element
        body_inward_vector = centroid_volume - centroid_edge

        # check if normal vector of edge element is pointing outwards of body element
        is_outwards: bool = np.dot(normal_vector_edge, body_inward_vector) < 0

        return is_outwards

    @staticmethod
<<<<<<< HEAD
    def calculate_centre_of_mass(coordinates: npt.NDArray) -> npt.NDArray:
        """
        Calculate the centre of mass of a closed polygon.

        Args:
            - coordinates (npt.NDArray): coordinates of the points of a polygon

        Returns:
            - npt.NDArray: coordinates of the centre of mass

        """
        # add first point to the end of the array to close the polygon
        connected_coordinates = np.vstack((coordinates[-1], coordinates))

        # calculate length of attached lines to each point
        diff = np.diff(connected_coordinates, axis=0)

        # calculate middle coordinates of each line
        middle_coordinates = (connected_coordinates[1:] + connected_coordinates[:-1]) / 2

        # calculate weights of each line, which is the length of the line
        weights = np.sqrt(np.sum(diff ** 2, axis=1))

        # normalise weights
        normalised_weights = weights / np.sum(weights)

        # centre of mass is the weighted average of the middle coordinates
        return middle_coordinates.T.dot(normalised_weights[:, None])[:, 0]
=======
    def create_sigmoid_tiny_expr(start_time: float, dt_slope: float, initial_value: float, final_value: float,
                                 is_half_function: bool) -> str:
        """
        Creates a tiny expression with variable time for a sigmoid function. For more information on tiny expressions,
        see: https://github.com/codeplea/tinyexpr

        Args:
            - start_time (float): start time of the sigmoid function
            - dt_slope (float): delta time on where the slope is present in the sigmoid function
            - initial_value (float): initial value of the sigmoid function
            - final_value (float): final value of the sigmoid function
            - is_half_function (bool): whether to return half the sigmoid function or the full sigmoid function

        Returns:
            - str: tiny expression of the sigmoid time function
        """

        # only return half the sigmoid function, where the slope always contains the same sign
        if is_half_function:

            # calculate beta
            beta = 6 / dt_slope

            return (f"((1 / (1 + e^(-{beta} * (t -  {start_time}))) - 0.5)) * "
                    f"({final_value} - {initial_value}) * 2 + {initial_value}")

        # return full sigmoid function
        else:
            # calculate beta
            beta = 12 / dt_slope
            return (f"(1 / (1 + e^(-{beta} * (t - {dt_slope} / 2 - {start_time})))) * ({final_value} - {initial_value})"
                    f"+ {initial_value}")


>>>>>>> 5f99c3bd
<|MERGE_RESOLUTION|>--- conflicted
+++ resolved
@@ -338,36 +338,6 @@
         return is_outwards
 
     @staticmethod
-<<<<<<< HEAD
-    def calculate_centre_of_mass(coordinates: npt.NDArray) -> npt.NDArray:
-        """
-        Calculate the centre of mass of a closed polygon.
-
-        Args:
-            - coordinates (npt.NDArray): coordinates of the points of a polygon
-
-        Returns:
-            - npt.NDArray: coordinates of the centre of mass
-
-        """
-        # add first point to the end of the array to close the polygon
-        connected_coordinates = np.vstack((coordinates[-1], coordinates))
-
-        # calculate length of attached lines to each point
-        diff = np.diff(connected_coordinates, axis=0)
-
-        # calculate middle coordinates of each line
-        middle_coordinates = (connected_coordinates[1:] + connected_coordinates[:-1]) / 2
-
-        # calculate weights of each line, which is the length of the line
-        weights = np.sqrt(np.sum(diff ** 2, axis=1))
-
-        # normalise weights
-        normalised_weights = weights / np.sum(weights)
-
-        # centre of mass is the weighted average of the middle coordinates
-        return middle_coordinates.T.dot(normalised_weights[:, None])[:, 0]
-=======
     def create_sigmoid_tiny_expr(start_time: float, dt_slope: float, initial_value: float, final_value: float,
                                  is_half_function: bool) -> str:
         """
@@ -402,4 +372,34 @@
                     f"+ {initial_value}")
 
 
->>>>>>> 5f99c3bd
+
+
+    @staticmethod
+    def calculate_centre_of_mass(coordinates: npt.NDArray) -> npt.NDArray:
+        """
+        Calculate the centre of mass of a closed polygon.
+
+        Args:
+            - coordinates (npt.NDArray): coordinates of the points of a polygon
+
+        Returns:
+            - npt.NDArray: coordinates of the centre of mass
+
+        """
+        # add first point to the end of the array to close the polygon
+        connected_coordinates = np.vstack((coordinates[-1], coordinates))
+
+        # calculate length of attached lines to each point
+        diff = np.diff(connected_coordinates, axis=0)
+
+        # calculate middle coordinates of each line
+        middle_coordinates = (connected_coordinates[1:] + connected_coordinates[:-1]) / 2
+
+        # calculate weights of each line, which is the length of the line
+        weights = np.sqrt(np.sum(diff ** 2, axis=1))
+
+        # normalise weights
+        normalised_weights = weights / np.sum(weights)
+
+        # centre of mass is the weighted average of the middle coordinates
+        return middle_coordinates.T.dot(normalised_weights[:, None])[:, 0]