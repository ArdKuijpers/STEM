--- conflicted
+++ resolved
@@ -626,30 +626,15 @@
         # add gravity load to process model parts
         self.process_model_parts.append(model_part)
 
-<<<<<<< HEAD
     def __add_gravity_load(self):
         """
         Add a gravity load to the complete model.
 
-=======
-    def __add_gravity_load(self, gravity_acceleration: float = -9.81, vertical_axis: int = 1):
-        """
-        Add a gravity load to the complete model.
-
-        Args:
-            - gravity_acceleration  (float): The gravity acceleration [m/s^2]. (default -9.81)
-            - vertical_axis (int): The vertical axis of the model. x=>0, y=>1, z=>2. (default y, 1)
-
->>>>>>> f820ea32
         """
 
         # set gravity load at vertical axis
         gravity_load_values: List[float] = [0, 0, 0]
-<<<<<<< HEAD
         gravity_load_values[global_variables.GRAVITY_AXIS] = -global_variables.GRAVITY_VALUE
-=======
-        gravity_load_values[vertical_axis] = gravity_acceleration
->>>>>>> f820ea32
         gravity_load = GravityLoad(value=gravity_load_values, active=[True, True, True])
 
         # get all body model part names
@@ -736,14 +721,9 @@
         if self.geometry is None:
             raise ValueError("Geometry must be set before showing the geometry")
 
-<<<<<<< HEAD
-        PlotUtils.show_geometry(self.ndim, self.geometry, show_volume_ids, show_surface_ids, show_line_ids,
-                                show_point_ids)
-=======
         fig = PlotUtils.create_geometry_figure(self.ndim, self.geometry, show_volume_ids, show_surface_ids, show_line_ids,
                                                show_point_ids)
         fig.show()
->>>>>>> f820ea32
 
     def __setup_stress_initialisation(self):
         """
