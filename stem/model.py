--- conflicted
+++ resolved
@@ -21,11 +21,6 @@
 from stem.structural_material import *
 from stem.utils import Utils
 from stem.water_processes import WaterProcessParametersABC, UniformWaterPressure
-<<<<<<< HEAD
-
-import numpy as np
-=======
->>>>>>> 88578757
 
 
 class Model:
@@ -550,10 +545,6 @@
                 condition.
             - name (str): The name of the boundary condition.
 
-<<<<<<< HEAD
-        """
-
-=======
         Raises:
             - ValueError: if the plane has less than 3 vertices.
 
@@ -562,7 +553,6 @@
         if len(plane_vertices) < 3:
             raise ValueError("At least 3 vertices are required to define a plane.")
 
->>>>>>> 88578757
         # get surface ids on the plane
         surface_ids = self.gmsh_io.get_surface_ids_at_plane(plane_vertices)
 
@@ -1642,12 +1632,8 @@
             - input_folder (str): input folder for the written files.
 
         Raises:
-<<<<<<< HEAD
-            - ValueError: if the parameters of the model part are None.
-=======
             - ValueError: if the parameters of the output settings are None.
             - ValueError: if the output settings has no output name specified.
->>>>>>> 88578757
             - ValueError: if the model part has no geometry.
             - ValueError: if the model part is not yet meshed.
             - IOError: if no JSON output file is found in the specified input folder.
