--- conflicted
+++ resolved
@@ -36,7 +36,6 @@
     """
     Enum class for variables at the Gauss Point
     """
-<<<<<<< HEAD
     VON_MISES_STRESS = auto()
     FLUID_FLUX_VECTOR = auto()
     HYDRAULIC_HEAD = auto()
@@ -69,21 +68,9 @@
     BULK_MODULUS_FLUID = auto()
     # umat
     UMAT_PARAMETERS = auto()
-=======
-    VON_MISES_STRESS = 1
-    FLUID_FLUX_VECTOR = 2
-    HYDRAULIC_HEAD = 3
-    GREEN_LAGRANGE_STRAIN_VECTOR = 41
-    GREEN_LAGRANGE_STRAIN_TENSOR = 42
-    ENGINEERING_STRAIN_VECTOR = 51
-    ENGINEERING_STRAIN_TENSOR = 52
-    CAUCHY_STRESS_VECTOR = 61
-    CAUCHY_STRESS_TENSOR = 62
-    TOTAL_STRESS_VECTOR = 71
-    TOTAL_STRESS_TENSOR = 72
-    FORCE = 81
-    MOMENT = 82
->>>>>>> efd8753d
+
+    FORCE = auto()
+    MOMENT = auto()
 
 
 TENSOR_OUTPUTS = [
@@ -159,7 +146,6 @@
             print(_msg)
 
 
-
 @dataclass
 class OutputParametersABC(ABC):
     """
